module TestExamplesMPITreeMesh

using Test
using Trixi

include("test_trixi.jl")

const EXAMPLES_DIR = pkgdir(Trixi, "examples", "tree_2d_dgsem")

# Needed to skip certain tests on Windows CI
CI_ON_WINDOWS = (get(ENV, "GITHUB_ACTIONS", false) == "true") && Sys.iswindows()

@testset "TreeMesh MPI" begin
#! format: noindent

# Run basic tests
@testset "Examples 2D" begin
    # Linear scalar advection
    @trixi_testset "elixir_advection_basic.jl" begin
        @test_trixi_include(joinpath(EXAMPLES_DIR, "elixir_advection_basic.jl"),
                            # Expected errors are exactly the same as in the serial test!
                            l2=[8.311947673061856e-6],
                            linf=[6.627000273229378e-5])
    end

    @trixi_testset "elixir_advection_restart.jl" begin
        using OrdinaryDiffEqLowStorageRK: RDPK3SpFSAL49
        Trixi.mpi_isroot() && println("═"^100)
        Trixi.mpi_isroot() &&
            println(joinpath(EXAMPLES_DIR,
                             "elixir_advection_timeintegration_adaptive.jl"))
        trixi_include(@__MODULE__,
                      joinpath(EXAMPLES_DIR,
                               "elixir_advection_timeintegration_adaptive.jl"),
                      alg = RDPK3SpFSAL49(), tspan = (0.0, 10.0))
        l2_expected, linf_expected = analysis_callback(sol)

        Trixi.mpi_isroot() && println("═"^100)
        Trixi.mpi_isroot() &&
            println(joinpath(EXAMPLES_DIR, "elixir_advection_restart.jl"))
        # Errors are exactly the same as in the elixir_advection_extended.jl
        trixi_include(@__MODULE__,
                      joinpath(EXAMPLES_DIR, "elixir_advection_restart.jl"),
                      alg = RDPK3SpFSAL49(),
                      base_elixir = "elixir_advection_timeintegration_adaptive.jl")
        l2_actual, linf_actual = analysis_callback(sol)

        Trixi.mpi_isroot() && @test l2_actual == l2_expected
        Trixi.mpi_isroot() && @test linf_actual == linf_expected
    end

    @trixi_testset "elixir_advection_mortar.jl" begin
        @test_trixi_include(joinpath(EXAMPLES_DIR, "elixir_advection_mortar.jl"),
                            # Expected errors are exactly the same as in the serial test!
                            l2=[0.0015188466707237375],
                            linf=[0.008446655719187679])
    end

    @trixi_testset "elixir_advection_amr.jl" begin
        @test_trixi_include(joinpath(EXAMPLES_DIR, "elixir_advection_amr.jl"),
                            # Expected errors are exactly the same as in the serial test!
                            l2=[4.913300828257469e-5],
                            linf=[0.00045263895394385967],)
    end

    @trixi_testset "elixir_advection_amr_nonperiodic.jl" begin
        @test_trixi_include(joinpath(EXAMPLES_DIR,
                                     "elixir_advection_amr_nonperiodic.jl"),
                            # Expected errors are exactly the same as in the serial test!
                            l2=[3.2207388565869075e-5],
                            linf=[0.0007508059772436404],)
    end

    @trixi_testset "elixir_advection_restart_amr.jl" begin
        @test_trixi_include(joinpath(EXAMPLES_DIR,
                                     "elixir_advection_restart_amr.jl"),
                            l2=[8.018498574373939e-5],
                            linf=[0.0007307237754662355])
    end

    # Linear scalar advection with AMR
    # These example files are only for testing purposes and have no practical use
    @trixi_testset "elixir_advection_amr_refine_twice.jl" begin
        # Here, we also test that SaveSolutionCallback prints multiple mesh files with AMR
        # Start with a clean environment: remove Trixi.jl output directory if it exists
        outdir = "out"
        Trixi.mpi_isroot() && isdir(outdir) && rm(outdir, recursive = true)
        Trixi.MPI.Barrier(Trixi.mpi_comm())
        @test_trixi_include(joinpath(EXAMPLES_DIR,
                                     "elixir_advection_amr_refine_twice.jl"),
                            l2=[0.00020547512522578292],
                            linf=[0.007831753383083506],)
        meshfiles = filter(file -> endswith(file, ".h5") && startswith(file, "mesh"),
                           readdir(outdir))
        @test length(meshfiles) > 1
    end

    @trixi_testset "elixir_advection_amr_coarsen_twice.jl" begin
        @test_trixi_include(joinpath(EXAMPLES_DIR,
                                     "elixir_advection_amr_coarsen_twice.jl"),
                            l2=[0.0014321062757891826],
                            linf=[0.0253454486893413],)
    end

    # Hyperbolic diffusion
    if !CI_ON_WINDOWS # see comment on `CI_ON_WINDOWS` in `test/test_mpi.jl`
        @trixi_testset "elixir_hypdiff_lax_friedrichs.jl" begin
            @test_trixi_include(joinpath(EXAMPLES_DIR,
                                         "elixir_hypdiff_lax_friedrichs.jl"),
                                l2=[
                                    0.00015687751816056159,
                                    0.001025986772217084,
                                    0.0010259867722169909
                                ],
                                linf=[
                                    0.0011986956416591976,
                                    0.006423873516411049,
                                    0.006423873516411049
                                ])
        end
    end

    @trixi_testset "elixir_hypdiff_harmonic_nonperiodic.jl" begin
        @test_trixi_include(joinpath(EXAMPLES_DIR,
                                     "elixir_hypdiff_harmonic_nonperiodic.jl"),
                            l2=[
                                8.61813235543625e-8,
                                5.619399844542781e-7,
                                5.6193998447443e-7
                            ],
                            linf=[
                                1.124861862180196e-6,
                                8.622436471039663e-6,
                                8.622436470151484e-6
                            ])
    end

    @trixi_testset "elixir_hypdiff_nonperiodic.jl" begin
        @test_trixi_include(joinpath(EXAMPLES_DIR, "elixir_hypdiff_nonperiodic.jl"),
                            l2=[
                                8.523077653955306e-6,
                                2.8779323653065056e-5,
                                5.4549427691297846e-5
                            ],
                            linf=[
                                5.5227409524905013e-5,
                                0.0001454489597927185,
                                0.00032396328684569653
                            ])
    end

    if !CI_ON_WINDOWS # see comment on `CI_ON_WINDOWS` in `test/test_mpi.jl`
        @trixi_testset "elixir_hypdiff_godunov.jl" begin
            @test_trixi_include(joinpath(EXAMPLES_DIR, "elixir_hypdiff_godunov.jl"),
                                l2=[
                                    5.868147556427088e-6,
                                    3.80517927324465e-5,
                                    3.805179273249344e-5
                                ],
                                linf=[
                                    3.701965498725812e-5,
                                    0.0002122422943138247,
                                    0.00021224229431116015
                                ],
                                atol=2.0e-12) #= required for CI on macOS =#
        end
    end

    # Compressible Euler
    # Note: Some tests here have manually increased relative tolerances since reduction via MPI can
    #       slightly change the L2 error norms (different floating point truncation errors)
    if !CI_ON_WINDOWS # see comment on `CI_ON_WINDOWS` in `test/test_mpi.jl`
        @trixi_testset "elixir_euler_source_terms.jl" begin
            @test_trixi_include(joinpath(EXAMPLES_DIR, "elixir_euler_source_terms.jl"),
                                l2=[
                                    9.321181253186009e-7,
                                    1.4181210743438511e-6,
                                    1.4181210743487851e-6,
                                    4.824553091276693e-6
                                ],
                                linf=[
                                    9.577246529612893e-6,
                                    1.1707525976012434e-5,
                                    1.1707525976456523e-5,
                                    4.8869615580926506e-5
                                ],
                                rtol=2000 * sqrt(eps()))
        end
    end

    # This example file is only for testing purposes and has no practical use
    if !CI_ON_WINDOWS # see comment on `CI_ON_WINDOWS` in `test/test_mpi.jl`
        @trixi_testset "elixir_euler_source_terms_amr_refine_coarsen.jl" begin
            @test_trixi_include(joinpath(EXAMPLES_DIR,
                                         "elixir_euler_source_terms_amr_refine_coarsen.jl"),
                                l2=[
                                    4.8226610349853444e-5,
                                    4.117706709270575e-5,
                                    4.1177067092959676e-5,
                                    0.00012205252427437389
                                ],
                                linf=[
                                    0.0003543874851490436,
                                    0.0002973166773747593,
                                    0.0002973166773760916,
                                    0.001154106793870291
<<<<<<< HEAD
                                ],
                                # Let this test run until the end to cover the time-dependent lines
                                # of the indicator and the MPI-specific AMR code.
                                coverage_override=(maxiters = 10^5,))
=======
                                ],)
>>>>>>> eba8593b
        end
    end

    if !CI_ON_WINDOWS # see comment on `CI_ON_WINDOWS` in `test/test_mpi.jl`
        @trixi_testset "elixir_euler_source_terms_nonperiodic.jl" begin
            @test_trixi_include(joinpath(EXAMPLES_DIR,
                                         "elixir_euler_source_terms_nonperiodic.jl"),
                                l2=[
                                    2.259440511766445e-6,
                                    2.318888155713922e-6,
                                    2.3188881557894307e-6,
                                    6.3327863238858925e-6
                                ],
                                linf=[
                                    1.498738264560373e-5,
                                    1.9182011928187137e-5,
                                    1.918201192685487e-5,
                                    6.0526717141407005e-5
                                ],
                                rtol=0.001)
        end
    end

    if !CI_ON_WINDOWS # see comment on `CI_ON_WINDOWS` in `test/test_mpi.jl`
        @trixi_testset "elixir_euler_ec.jl" begin
            @test_trixi_include(joinpath(EXAMPLES_DIR, "elixir_euler_ec.jl"),
                                l2=[
                                    0.061751715597716854,
                                    0.05018223615408711,
                                    0.05018989446443463,
                                    0.225871559730513
                                ],
                                linf=[
                                    0.29347582879608825,
                                    0.31081249232844693,
                                    0.3107380389947736,
                                    1.0540358049885143
                                ])

            @testset "error-based step size control" begin
                Trixi.mpi_isroot() && println("-"^100)
                Trixi.mpi_isroot() &&
                    println("elixir_euler_ec.jl with error-based step size control")

                # Use callbacks without stepsize_callback to test error-based step size control
                callbacks = CallbackSet(summary_callback,
                                        analysis_callback, alive_callback,
                                        save_solution)
                sol = solve(ode, RDPK3SpFSAL35(); abstol = 1.0e-4, reltol = 1.0e-4,
                            ode_default_options()..., callback = callbacks)
                summary_callback()
                errors = analysis_callback(sol)
                if Trixi.mpi_isroot()
                    @test errors.l2≈[
                        0.061653630426688116,
                        0.05006930431098764,
                        0.05007694316484242,
                        0.22550689872331683
                    ] rtol=1.0e-4
                    @test errors.linf≈[
                        0.28516937484583693,
                        0.2983633696512788,
                        0.297812036335975,
                        1.027368795517512
                    ] rtol=1.0e-4
                end
            end
        end
    end

    @trixi_testset "elixir_euler_vortex.jl" begin
        @test_trixi_include(joinpath(EXAMPLES_DIR, "elixir_euler_vortex.jl"),
                            l2=[
                                0.00013492249515826863,
                                0.006615696236378061,
                                0.006782108219800376,
                                0.016393831451740604
                            ],
                            linf=[
                                0.0020782600954247776,
                                0.08150078921935999,
                                0.08663621974991986,
                                0.2829930622010579
                            ],
                            rtol=0.001)
    end

    @trixi_testset "elixir_euler_vortex_mortar.jl" begin
        @test_trixi_include(joinpath(EXAMPLES_DIR, "elixir_euler_vortex_mortar.jl"),
                            # Expected errors are exactly the same as in the serial test!
                            l2=[
                                0.0017208369388227673,
                                0.09628684992237334,
                                0.09620157717330868,
                                0.1758809552387432
                            ],
                            linf=[
                                0.021869936355319086,
                                0.9956698009442038,
                                1.0002507727219028,
                                2.223249697515648
                            ])
    end

    @trixi_testset "elixir_euler_vortex_amr.jl" begin
        @test_trixi_include(joinpath(EXAMPLES_DIR, "elixir_euler_vortex_amr.jl"),
                            # Expected errors are exactly the same as in the serial test!
                            l2=[
                                5.051719943432265e-5,
                                0.0022574259317084747,
                                0.0021755998463189713,
                                0.004346492398617521
                            ],
                            linf=[
                                0.0012880114865917447,
                                0.03857193149447702,
                                0.031090457959835893,
                                0.12125130332971423
<<<<<<< HEAD
                            ],
                            coverage_override=(maxiters = 6,))
=======
                            ],)
>>>>>>> eba8593b
    end

    if !CI_ON_WINDOWS # see comment on `CI_ON_WINDOWS` in `test/test_mpi.jl`
        @trixi_testset "elixir_euler_vortex_shockcapturing.jl" begin
            @test_trixi_include(joinpath(EXAMPLES_DIR,
                                         "elixir_euler_vortex_shockcapturing.jl"),
                                l2=[
                                    0.0017158367642679273,
                                    0.09619888722871434,
                                    0.09616432767924141,
                                    0.17553381166255197
                                ],
                                linf=[
                                    0.021853862449723982,
                                    0.9878047229255944,
                                    0.9880191167111795,
                                    2.2154030488035588
                                ],
                                rtol=0.001)
        end
    end
end
end # TreeMesh MPI

end # module<|MERGE_RESOLUTION|>--- conflicted
+++ resolved
@@ -204,14 +204,7 @@
                                     0.0002973166773747593,
                                     0.0002973166773760916,
                                     0.001154106793870291
-<<<<<<< HEAD
-                                ],
-                                # Let this test run until the end to cover the time-dependent lines
-                                # of the indicator and the MPI-specific AMR code.
-                                coverage_override=(maxiters = 10^5,))
-=======
                                 ],)
->>>>>>> eba8593b
         end
     end
 
@@ -330,12 +323,7 @@
                                 0.03857193149447702,
                                 0.031090457959835893,
                                 0.12125130332971423
-<<<<<<< HEAD
-                            ],
-                            coverage_override=(maxiters = 6,))
-=======
                             ],)
->>>>>>> eba8593b
     end
 
     if !CI_ON_WINDOWS # see comment on `CI_ON_WINDOWS` in `test/test_mpi.jl`
