--- conflicted
+++ resolved
@@ -1,260 +1,3 @@
 
-<<<<<<< HEAD
-using Test
-using Trixi
-
-include("test_trixi.jl")
-
-# pathof(Trixi) returns /path/to/Trixi/src/Trixi.jl, dirname gives the parent directory
-EXAMPLES_DIR = joinpath(pathof(Trixi) |> dirname |> dirname, "examples", "2d")
-
-# Start with a clean environment: remove Trixi output directory if it exists
-outdir = "out"
-isdir(outdir) && rm(outdir, recursive=true)
-
-@testset "2D" begin
-
-# Run basic tests
-@testset "Examples 2D" begin
-  # Linear advection
-  include("test_examples_2d_advection.jl")
-
-  # Linear advection-diffusion
-  include("test_examples_2d_advdiff.jl")
-
-  # Heat equation
-  include("test_examples_2d_heat.jl")
-
-  # Hyperbolic diffusion
-  include("test_examples_2d_hypdiff.jl")
-
-  # Compressible Euler
-  include("test_examples_2d_euler.jl")
-
-  # Compressible Euler Multicomponent
-  include("test_examples_2d_eulermulti.jl")
-
-  # MHD
-  include("test_examples_2d_mhd.jl")
-
-  # Lattice-Boltzmann
-  include("test_examples_2d_lbm.jl")
-end
-
-# Coverage test for all initial conditions
-@testset "Tests for initial conditions" begin
-  # Linear scalar advection
-  @testset "elixir_advection_extended.jl with initial_condition_sin_sin" begin
-    @test_trixi_include(joinpath(EXAMPLES_DIR, "elixir_advection_extended.jl"),
-      l2   = [0.0001424424872539405],
-      linf = [0.0007260692243253875],
-      maxiters = 1,
-      initial_condition = Trixi.initial_condition_sin_sin)
-  end
-
-  @testset "elixir_advection_extended.jl with initial_condition_constant" begin
-    @test_trixi_include(joinpath(EXAMPLES_DIR, "elixir_advection_extended.jl"),
-      l2   = [3.2933000250376106e-16],
-      linf = [6.661338147750939e-16],
-      maxiters = 1,
-      initial_condition = initial_condition_constant)
-  end
-
-  @testset "elixir_advection_extended.jl with initial_condition_linear_x_y" begin
-    @test_trixi_include(joinpath(EXAMPLES_DIR, "elixir_advection_extended.jl"),
-      l2   = [2.478798286796091e-16],
-      linf = [7.105427357601002e-15],
-      maxiters = 1,
-      initial_condition = Trixi.initial_condition_linear_x_y,
-      boundary_conditions = Trixi.boundary_condition_linear_x_y,
-      periodicity=false)
-  end
-
-  @testset "elixir_advection_extended.jl with initial_condition_linear_x" begin
-    @test_trixi_include(joinpath(EXAMPLES_DIR, "elixir_advection_extended.jl"),
-      l2   = [1.475643203742897e-16],
-      linf = [1.5543122344752192e-15],
-      maxiters = 1,
-      initial_condition = Trixi.initial_condition_linear_x,
-      boundary_conditions = Trixi.boundary_condition_linear_x,
-      periodicity=false)
-  end
-
-  @testset "elixir_advection_extended.jl with initial_condition_linear_y" begin
-    @test_trixi_include(joinpath(EXAMPLES_DIR, "elixir_advection_extended.jl"),
-      l2   = [1.5465148503676022e-16],
-      linf = [3.6637359812630166e-15],
-      maxiters = 1,
-      initial_condition = Trixi.initial_condition_linear_y,
-      boundary_conditions = Trixi.boundary_condition_linear_y,
-      periodicity=false)
-  end
-
-
-  # Compressible Euler
-  @testset "elixir_euler_vortex.jl one step with initial_condition_density_pulse" begin
-    @test_trixi_include(joinpath(EXAMPLES_DIR, "elixir_euler_vortex.jl"),
-      l2   = [0.003489659044164644, 0.0034896590441646494, 0.0034896590441646502, 0.003489659044164646],
-      linf = [0.04761180654650543, 0.04761180654650565, 0.047611806546505875, 0.04761180654650454],
-      maxiters = 1,
-      initial_condition = initial_condition_density_pulse)
-  end
-
-  @testset "elixir_euler_vortex.jl one step with initial_condition_pressure_pulse" begin
-    @test_trixi_include(joinpath(EXAMPLES_DIR, "elixir_euler_vortex.jl"),
-      l2   = [0.00021747693728234874, 0.0022010142997830533, 0.0022010142997830485, 0.010855273768135729],
-      linf = [0.005451116856088789, 0.03126448432601536, 0.03126448432601536, 0.14844305553724624],
-      maxiters = 1,
-      initial_condition = Trixi.initial_condition_pressure_pulse)
-  end
-
-  @testset "elixir_euler_vortex.jl one step with initial_condition_density_pressure_pulse" begin
-    @test_trixi_include(joinpath(EXAMPLES_DIR, "elixir_euler_vortex.jl"),
-      l2   = [0.003473649182284682, 0.005490887132955628, 0.005490887132955635, 0.015625074774949926],
-      linf = [0.046582178207169145, 0.07332265196082899, 0.07332265196082921, 0.2107979471941368],
-      maxiters = 1,
-      initial_condition = Trixi.initial_condition_density_pressure_pulse)
-  end
-
-  @testset "elixir_euler_vortex.jl one step with initial_condition_constant" begin
-    @test_trixi_include(joinpath(EXAMPLES_DIR, "elixir_euler_vortex.jl"),
-      l2   = [7.89034964747135e-17, 8.095575651413758e-17, 1.0847287658433571e-16, 1.2897732640029767e-15],
-      linf = [2.220446049250313e-16, 3.191891195797325e-16, 4.163336342344337e-16, 3.552713678800501e-15],
-      maxiters = 1,
-      initial_condition = initial_condition_constant)
-  end
-
-  @testset "elixir_euler_sedov_blast_wave.jl one step" begin
-    @test_trixi_include(joinpath(EXAMPLES_DIR, "elixir_euler_sedov_blast_wave.jl"),
-      l2   = [0.0021037031798961914, 0.010667428589443025, 0.01066742858944302, 0.10738893384136498],
-      linf = [0.11854059147646778, 0.7407961272348982, 0.7407961272348981, 3.92623931433345],
-      maxiters=1)
-  end
-
-  @testset "elixir_euler_sedov_blast_wave.jl one step with initial_condition_medium_sedov_blast_wave" begin
-    @test_trixi_include(joinpath(EXAMPLES_DIR, "elixir_euler_sedov_blast_wave.jl"),
-      l2   = [0.0021025532272874827, 0.010661548568022292, 0.010661548568022284, 0.10734939168392313],
-      linf = [0.11848345578926645, 0.7404217490990809, 0.7404217490990809, 3.9247328712525973],
-      maxiters=1, initial_condition=initial_condition_medium_sedov_blast_wave)
-  end
-
-
-  # GLM-MHD
-  @testset "elixir_mhd_alfven_wave.jl one step with initial_condition_constant" begin
-    @test_trixi_include(joinpath(EXAMPLES_DIR, "elixir_mhd_alfven_wave.jl"),
-      l2   = [7.144325530681224e-17, 2.123397983547417e-16, 5.061138912500049e-16, 3.6588423152083e-17, 8.449816179702522e-15, 3.9171737639099993e-16, 2.445565690318772e-16, 3.6588423152083e-17, 9.971153407737885e-17],
-      linf = [2.220446049250313e-16, 8.465450562766819e-16, 1.8318679906315083e-15, 1.1102230246251565e-16, 1.4210854715202004e-14, 8.881784197001252e-16, 4.440892098500626e-16, 1.1102230246251565e-16, 4.779017148551244e-16],
-      maxiters = 1,
-      initial_condition = initial_condition_constant)
-  end
-
-  @testset "elixir_mhd_rotor.jl" begin
-    @test_trixi_include(joinpath(EXAMPLES_DIR, "elixir_mhd_rotor.jl"),
-      l2   = [1.2429643014570362, 1.7996363685163963, 1.6899889382208215, 0.0, 2.263014495582255, 0.2127948919559293, 0.23341167012961367, 0.0, 0.003341061230142962],
-      linf = [10.401662016997985, 14.061042946011094, 15.556382737749237, 0.0, 16.714999099689578, 1.3250449624793987, 1.4148467737020096, 0.0, 0.0878998114279951],
-      tspan = (0.0, 0.05))
-  end
-
-  @testset "elixir_mhd_blast_wave.jl" begin
-    @test_trixi_include(joinpath(EXAMPLES_DIR, "elixir_mhd_blast_wave.jl"),
-      l2   = [0.17569823349539196, 3.853292514951796, 2.474036084054808, 0.0, 355.36545703316915, 2.3525087027248084, 1.394705056983077, 0.0, 0.029910308624236454],
-      linf = [1.5831869462980066, 44.20237543674303, 12.866364462538552, 0.0, 2237.8614138686, 13.066894956593798, 8.984965484247244, 0.0, 0.5226498664960756],
-      tspan = (0.0, 0.003))
-  end
-
-  # LBM
-  @testset "elixir_lbm_couette.jl with initial_condition_couette_steady" begin
-    @test_trixi_include(joinpath(EXAMPLES_DIR, "elixir_lbm_couette.jl"),
-      l2   = [9.321369073400123e-16, 1.6498793963435488e-6, 5.211495843124065e-16,
-              1.6520893954826173e-6, 1.0406056181388841e-5, 8.801606429417205e-6,
-              8.801710065560555e-6, 1.040614383799995e-5, 2.6135657178357052e-15],
-      linf = [1.4432899320127035e-15, 2.1821189867266e-6, 8.881784197001252e-16,
-              2.2481261510165496e-6, 1.0692966335143494e-5, 9.606391697600247e-6,
-              9.62138334279633e-6, 1.0725969916147021e-5, 3.3861802251067274e-15],
-      initial_condition=initial_condition_couette_steady,
-      tspan = (0.0, 1.0))
-  end
-
-  @testset "elixir_lbm_lid_driven_cavity.jl with stationary walls" begin
-    @test_trixi_include(joinpath(EXAMPLES_DIR, "elixir_lbm_lid_driven_cavity.jl"),
-      l2   = [1.7198203373689985e-16, 1.685644347036533e-16, 2.1604974801394525e-16,
-              2.1527076266915764e-16, 4.2170298143732604e-17, 5.160156233016299e-17,
-              6.167794865198169e-17, 5.24166554417795e-17, 6.694740573885739e-16],
-      linf = [5.967448757360216e-16, 6.522560269672795e-16, 6.522560269672795e-16,
-              6.245004513516506e-16, 2.1163626406917047e-16, 2.185751579730777e-16,
-              2.185751579730777e-16, 2.393918396847994e-16, 1.887379141862766e-15],
-      boundary_conditions=boundary_condition_wall_noslip,
-      tspan = (0, 0.1))
-  end
-end
-
-
-@testset "Displaying components 2D" begin
-  @test_nowarn include(joinpath(EXAMPLES_DIR, "elixir_advection_amr.jl"))
-
-  # test both short and long printing formats
-  @test_nowarn show(mesh); println()
-  @test_nowarn println(mesh)
-  @test_nowarn display(mesh)
-
-  @test_nowarn show(equations); println()
-  @test_nowarn println(equations)
-  @test_nowarn display(equations)
-
-  @test_nowarn show(solver); println()
-  @test_nowarn println(solver)
-  @test_nowarn display(solver)
-
-  @test_nowarn show(solver.basis); println()
-  @test_nowarn println(solver.basis)
-  @test_nowarn display(solver.basis)
-
-  @test_nowarn show(solver.mortar); println()
-  @test_nowarn println(solver.mortar)
-  @test_nowarn display(solver.mortar)
-
-  @test_nowarn show(semi); println()
-  @test_nowarn println(semi)
-  @test_nowarn display(semi)
-
-  @test_nowarn show(summary_callback); println()
-  @test_nowarn println(summary_callback)
-  @test_nowarn display(summary_callback)
-
-  @test_nowarn show(amr_controller); println()
-  @test_nowarn println(amr_controller)
-  @test_nowarn display(amr_controller)
-
-  @test_nowarn show(amr_callback); println()
-  @test_nowarn println(amr_callback)
-  @test_nowarn display(amr_callback)
-
-  @test_nowarn show(stepsize_callback); println()
-  @test_nowarn println(stepsize_callback)
-  @test_nowarn display(stepsize_callback)
-
-  @test_nowarn show(save_solution); println()
-  @test_nowarn println(save_solution)
-  @test_nowarn display(save_solution)
-
-  @test_nowarn show(analysis_callback); println()
-  @test_nowarn println(analysis_callback)
-  @test_nowarn display(analysis_callback)
-
-  @test_nowarn show(alive_callback); println()
-  @test_nowarn println(alive_callback)
-  @test_nowarn display(alive_callback)
-
-  @test_nowarn println(callbacks)
-end
-
-# Clean up afterwards: delete Trixi output directory
-@test_nowarn rm(outdir, recursive=true)
-
-end # 2D
-
-end #module
-=======
 include("test_examples_2d_part1.jl")
-include("test_examples_2d_part2.jl")
->>>>>>> a00283eb
+include("test_examples_2d_part2.jl")