module TestExamplesUnstructuredMesh2D

using Test
using Trixi

include("test_trixi.jl")

EXAMPLES_DIR = pkgdir(Trixi, "examples", "unstructured_2d_dgsem")

# Start with a clean environment: remove Trixi.jl output directory if it exists
outdir = "out"
isdir(outdir) && rm(outdir, recursive = true)

@testset "UnstructuredMesh2D" begin
#! format: noindent

@trixi_testset "elixir_euler_periodic.jl" begin
    @test_trixi_include(joinpath(EXAMPLES_DIR, "elixir_euler_periodic.jl"),
                        l2=[
<<<<<<< HEAD
                            0.0001099216141882387, 0.0001303795774982892,
                            0.00013037957749794242, 0.0002993727892598759
                        ],
                        linf=[
                            0.006407280810928562, 0.009836067015418948,
                            0.009836067015398076, 0.021903519038095176
=======
                            0.00010992161458946449, 0.00013037957831794187,
                            0.0001303795783182231, 0.00029937279106433015
                        ],
                        linf=[
                            0.006407280909098478, 0.009836067162309448,
                            0.009836067162292128, 0.021903519372712843
>>>>>>> eba8593b
                        ])
    # Ensure that we do not have excessive memory allocations
    # (e.g., from type instabilities)
    let
        t = sol.t[end]
        u_ode = sol.u[end]
        du_ode = similar(u_ode)
        @test (@allocated Trixi.rhs!(du_ode, u_ode, semi, t)) < 1000
    end
end

@trixi_testset "elixir_euler_free_stream.jl" begin
    @test_trixi_include(joinpath(EXAMPLES_DIR, "elixir_euler_free_stream.jl"),
                        l2=[
                            3.3937365073416665e-14, 2.44759188939065e-13,
                            1.4585198700082895e-13, 4.716940764877479e-13
                        ],
                        linf=[
                            7.774003663030271e-12, 9.183176441496244e-11,
                            4.5685344396417804e-11, 1.0534506600379245e-10
                        ],
                        tspan=(0.0, 0.1),
                        atol=3.0e-13)
    # Ensure that we do not have excessive memory allocations
    # (e.g., from type instabilities)
    let
        t = sol.t[end]
        u_ode = sol.u[end]
        du_ode = similar(u_ode)
        @test (@allocated Trixi.rhs!(du_ode, u_ode, semi, t)) < 1000
    end
end

@trixi_testset "elixir_euler_wall_bc.jl" begin
    @test_trixi_include(joinpath(EXAMPLES_DIR, "elixir_euler_wall_bc.jl"),
                        l2=[
                            0.040189107976346644,
                            0.04256154998030852,
                            0.03734120743842209,
                            0.10057425897733507
                        ],
                        linf=[
                            0.24455374304626365,
                            0.2970686406973577,
                            0.29339040847600434,
                            0.5915610037764794
                        ],
                        tspan=(0.0, 0.25),
                        surface_flux=FluxHLL(min_max_speed_naive))
    # Ensure that we do not have excessive memory allocations
    # (e.g., from type instabilities)
    let
        t = sol.t[end]
        u_ode = sol.u[end]
        du_ode = similar(u_ode)
        @test (@allocated Trixi.rhs!(du_ode, u_ode, semi, t)) < 1000
    end
end

@trixi_testset "elixir_euler_basic.jl" begin
    @test_trixi_include(default_example_unstructured(),
                        l2=[
                            0.0007213418215265047,
                            0.0006752337675043779,
                            0.0006437485997536973,
                            0.0014782883071363362
                        ],
                        linf=[
                            0.004301288971032324,
                            0.005243995459478956,
                            0.004685630332338153,
                            0.01750217718347713
                        ],
                        tspan=(0.0, 1.0))
    # Ensure that we do not have excessive memory allocations
    # (e.g., from type instabilities)
    let
        t = sol.t[end]
        u_ode = sol.u[end]
        du_ode = similar(u_ode)
        @test (@allocated Trixi.rhs!(du_ode, u_ode, semi, t)) < 1000
    end
end

@trixi_testset "elixir_euler_restart.jl" begin
    @test_trixi_include(joinpath(EXAMPLES_DIR, "elixir_euler_restart.jl"),
                        l2=[
                            0.0007213418215265047,
                            0.0006752337675043779,
                            0.0006437485997536973,
                            0.0014782883071363362
                        ],
                        linf=[
                            0.004301288971032324,
                            0.005243995459478956,
                            0.004685630332338153,
                            0.01750217718347713
<<<<<<< HEAD
                        ],
                        # With the default `maxiters = 1` in coverage tests,
                        # there would be no time steps after the restart.
                        coverage_override=(maxiters = 100_000,))
=======
                        ],)
>>>>>>> eba8593b
    # Ensure that we do not have excessive memory allocations
    # (e.g., from type instabilities)
    let
        t = sol.t[end]
        u_ode = sol.u[end]
        du_ode = similar(u_ode)
        @test (@allocated Trixi.rhs!(du_ode, u_ode, semi, t)) < 1000
    end
end

@trixi_testset "elixir_euler_ec.jl" begin
    @test_trixi_include(joinpath(EXAMPLES_DIR, "elixir_euler_ec.jl"),
                        l2=[
                            0.06594600495903137,
                            0.10803914821786433,
                            0.10805946357846291,
                            0.1738171782368222
                        ],
                        linf=[
                            0.31880214280781305,
                            0.3468488554333352,
                            0.34592958184413264,
                            0.784555926860546
                        ],
                        tspan=(0.0, 1.0))
    # Ensure that we do not have excessive memory allocations
    # (e.g., from type instabilities)
    let
        t = sol.t[end]
        u_ode = sol.u[end]
        du_ode = similar(u_ode)
        @test (@allocated Trixi.rhs!(du_ode, u_ode, semi, t)) < 1000
    end
end

@trixi_testset "elixir_advection_basic.jl" begin
    @test_trixi_include(joinpath(EXAMPLES_DIR, "elixir_advection_basic.jl"),
                        l2=[0.00018729339078205488],
                        linf=[0.0018997287705734278])
    # Ensure that we do not have excessive memory allocations
    # (e.g., from type instabilities)
    let
        t = sol.t[end]
        u_ode = sol.u[end]
        du_ode = similar(u_ode)
        @test (@allocated Trixi.rhs!(du_ode, u_ode, semi, t)) < 1000
    end
end

@trixi_testset "elixir_euler_sedov.jl" begin
    @test_trixi_include(joinpath(EXAMPLES_DIR, "elixir_euler_sedov.jl"),
                        l2=[
                            2.19945600e-01,
                            1.71050453e-01,
                            1.71050453e-01,
                            1.21719195e+00
                        ],
                        linf=[
                            7.44218635e-01,
                            7.02887039e-01,
                            7.02887039e-01,
                            6.11732719e+00
                        ],
                        tspan=(0.0, 0.3))
    # Ensure that we do not have excessive memory allocations
    # (e.g., from type instabilities)
    let
        t = sol.t[end]
        u_ode = sol.u[end]
        du_ode = similar(u_ode)
        @test (@allocated Trixi.rhs!(du_ode, u_ode, semi, t)) < 1000
    end
end

@trixi_testset "elixir_euler_time_series.jl" begin
    @test_trixi_include(joinpath(EXAMPLES_DIR, "elixir_euler_time_series.jl"),
                        l2=[
                            6.984024099236519e-5,
                            6.289022520363763e-5,
                            6.550951878107466e-5,
                            0.00016222767700879948
                        ],
                        linf=[
                            0.0005367823248620951,
                            0.000671293180158461,
                            0.0005656680962440319,
                            0.0013910024779804075
                        ],
                        tspan=(0.0, 0.2),)
    # Extra test that the `TimeSeries` callback creates reasonable data
    point_data_1 = time_series.affect!.point_data[1]
    @test all(isapprox.(point_data_1[1:4],
                        [1.9546882708551676, 1.9547149531788077,
                            1.9547142161310154, 3.821066781119142]))
    # Ensure that we do not have excessive memory allocations
    # (e.g., from type instabilities)
    let
        t = sol.t[end]
        u_ode = sol.u[end]
        du_ode = similar(u_ode)
        @test (@allocated Trixi.rhs!(du_ode, u_ode, semi, t)) < 1000
    end
end

@trixi_testset "elixir_acoustics_gauss_wall.jl" begin
    @test_trixi_include(joinpath(EXAMPLES_DIR, "elixir_acoustics_gauss_wall.jl"),
                        l2=[0.029330394861252995, 0.029345079728907965,
                            0.03803795043486467, 0.0,
                            7.175152371650832e-16, 1.4350304743301665e-15,
                            1.4350304743301665e-15],
                        linf=[0.36236334472179443, 0.3690785638275256,
                            0.8475748723784078, 0.0,
                            8.881784197001252e-16, 1.7763568394002505e-15,
                            1.7763568394002505e-15],
                        tspan=(0.0, 5.0))
    # Ensure that we do not have excessive memory allocations
    # (e.g., from type instabilities)
    let
        t = sol.t[end]
        u_ode = sol.u[end]
        du_ode = similar(u_ode)
        @test (@allocated Trixi.rhs!(du_ode, u_ode, semi, t)) < 1000
    end
end

@trixi_testset "elixir_mhd_ec.jl" begin
    @test_trixi_include(joinpath(EXAMPLES_DIR, "elixir_mhd_ec.jl"),
                        l2=[0.06418288595515664, 0.12085170757294698,
                            0.12085093463857763, 0.077430018507123,
                            0.16221988122574071, 0.040444455755985195,
                            0.04044451621612787, 0.05735903066057611,
                            0.002095549716217215],
                        linf=[0.14169585310190325, 0.32104342885987625,
                            0.33503526151419405,
                            0.22499513309636543,
                            0.44231595436029814, 0.16750863202541477,
                            0.1675356630213226, 0.1770099359044508,
                            0.026783792841168948],
                        tspan=(0.0, 0.5))
    # Ensure that we do not have excessive memory allocations
    # (e.g., from type instabilities)
    let
        t = sol.t[end]
        u_ode = sol.u[end]
        du_ode = similar(u_ode)
        @test (@allocated Trixi.rhs!(du_ode, u_ode, semi, t)) < 1000
    end
end

@trixi_testset "elixir_mhd_alfven_wave.jl" begin
    @test_trixi_include(joinpath(EXAMPLES_DIR, "elixir_mhd_alfven_wave.jl"),
                        l2=[5.376431895349634e-5, 0.09999999205016862,
                            0.09999999205016788, 0.14142135386740418,
                            8.767116801867206e-6, 0.09999999259645777,
                            0.09999999259645763, 0.14142135397626523,
                            1.1559626795684309e-5],
                        linf=[0.00039380173293024345, 0.14144879547840894,
                            0.14144879547843608, 0.2000330663752416,
                            7.021503828519293e-5, 0.14146450834000124,
                            0.1414645083399998, 0.20006708807562765,
                            0.0001375806459241173],
                        tspan=(0.0, 0.5))
    # Ensure that we do not have excessive memory allocations
    # (e.g., from type instabilities)
    let
        t = sol.t[end]
        u_ode = sol.u[end]
        du_ode = similar(u_ode)
        @test (@allocated Trixi.rhs!(du_ode, u_ode, semi, t)) < 1000
    end
end

@trixi_testset "elixir_shallowwater_ec.jl" begin
    @test_trixi_include(joinpath(EXAMPLES_DIR, "elixir_shallowwater_ec.jl"),
                        l2=[
                            0.6107326269462766,
                            0.48666631722018877,
                            0.48309775159067053,
                            0.29467422718511704
                        ],
                        linf=[
                            2.776782342826098,
                            3.2158378644333707,
                            3.652920889487258,
                            2.052861364219655
                        ],
                        tspan=(0.0, 0.25))
    # Ensure that we do not have excessive memory allocations
    # (e.g., from type instabilities)
    let
        t = sol.t[end]
        u_ode = sol.u[end]
        du_ode = similar(u_ode)
        @test (@allocated Trixi.rhs!(du_ode, u_ode, semi, t)) < 1000
    end
end

@trixi_testset "elixir_shallowwater_ec_float32.jl" begin
    # Expected errors are nearly all taken from elixir_shallowwater_ec.jl
    @test_trixi_include(joinpath(EXAMPLES_DIR, "elixir_shallowwater_ec_float32.jl"),
                        l2=[
                            Float32(0.6107326269462766),
                            Float32(0.48666631722018877),
                            Float32(0.48309775159067053),
                            Float32(0.29467422718511704)
                        ],
                        linf=[
                            Float32(2.776782342826098),
                            3.2116454f0, # this needs to be adapted
                            3.6616623f0, # this needed to be adapted
                            Float32(2.052861364219655)
                        ],
                        tspan=(0.0f0, 0.25f0),
                        RealT=Float32)
    # Ensure that we do not have excessive memory allocations
    # (e.g., from type instabilities)
    let
        t = sol.t[end]
        u_ode = sol.u[end]
        du_ode = similar(u_ode)
        @test (@allocated Trixi.rhs!(du_ode, u_ode, semi, t)) < 1000
    end
end

@trixi_testset "elixir_shallowwater_well_balanced.jl" begin
    @test_trixi_include(joinpath(EXAMPLES_DIR, "elixir_shallowwater_well_balanced.jl"),
                        l2=[
                            1.2164292510839076,
                            2.6118925543469468e-12,
                            2.459878823146057e-12,
                            1.2164292510839079
                        ],
                        linf=[
                            1.5138512282315846,
                            4.706289937431355e-11,
                            4.913910192312011e-11,
                            1.513851228231574
                        ],
                        tspan=(0.0, 0.25))
    # Ensure that we do not have excessive memory allocations
    # (e.g., from type instabilities)
    let
        t = sol.t[end]
        u_ode = sol.u[end]
        du_ode = similar(u_ode)
        @test (@allocated Trixi.rhs!(du_ode, u_ode, semi, t)) < 1000
    end
end

@trixi_testset "elixir_shallowwater_well_balanced.jl with FluxHydrostaticReconstruction" begin
    @test_trixi_include(joinpath(EXAMPLES_DIR, "elixir_shallowwater_well_balanced.jl"),
                        l2=[
<<<<<<< HEAD
                            1.2164292510839085,
                            1.2643106818778908e-12,
                            1.269230436589819e-12,
                            1.2164292510839079
                        ],
                        linf=[
                            1.513851228231562,
                            1.6670644673575802e-11,
                            1.8426585188623954e-11,
                            1.513851228231574
=======
                            1.2164292510839063,
                            1.2676379081600215e-12,
                            1.255855785593831e-12,
                            1.2164292510839074
                        ],
                        linf=[
                            1.5138512282315604,
                            1.658245722058109e-11,
                            1.8665562182185795e-11,
                            1.5138512282315737
>>>>>>> eba8593b
                        ],
                        surface_flux=(FluxHydrostaticReconstruction(flux_lax_friedrichs,
                                                                    hydrostatic_reconstruction_audusse_etal),
                                      flux_nonconservative_audusse_etal),
                        tspan=(0.0, 0.2))
    # Ensure that we do not have excessive memory allocations
    # (e.g., from type instabilities)
    let
        t = sol.t[end]
        u_ode = sol.u[end]
        du_ode = similar(u_ode)
        @test (@allocated Trixi.rhs!(du_ode, u_ode, semi, t)) < 1000
    end
end

@trixi_testset "elixir_shallowwater_well_balanced.jl with flux_nonconservative_wintermeyer_etal" begin
    @test_trixi_include(joinpath(EXAMPLES_DIR, "elixir_shallowwater_well_balanced.jl"),
                        l2=[
                            1.2164292510839083,
                            2.590643638636187e-12,
                            2.388742604639019e-12,
                            1.2164292510839079
                        ],
                        linf=[
                            1.5138512282315792,
                            4.761278694199934e-11,
                            4.910549479958249e-11,
                            1.513851228231574
                        ],
                        surface_flux=(flux_wintermeyer_etal,
                                      flux_nonconservative_wintermeyer_etal),
                        tspan=(0.0, 0.25))
    # Ensure that we do not have excessive memory allocations
    # (e.g., from type instabilities)
    let
        t = sol.t[end]
        u_ode = sol.u[end]
        du_ode = similar(u_ode)
        @test (@allocated Trixi.rhs!(du_ode, u_ode, semi, t)) < 1000
    end
end

@trixi_testset "elixir_shallowwater_source_terms.jl" begin
    @test_trixi_include(joinpath(EXAMPLES_DIR, "elixir_shallowwater_source_terms.jl"),
                        l2=[
                            0.001118134082248467,
                            0.044560486817464634,
                            0.01430926600634214,
                            5.089218476759981e-6
                        ],
                        linf=[
                            0.007798727223654822,
                            0.34782952734839157,
                            0.11161614702628064,
                            2.6407324614341476e-5
                        ],
                        tspan=(0.0, 0.025))
    # Ensure that we do not have excessive memory allocations
    # (e.g., from type instabilities)
    let
        t = sol.t[end]
        u_ode = sol.u[end]
        du_ode = similar(u_ode)
        @test (@allocated Trixi.rhs!(du_ode, u_ode, semi, t)) < 1000
    end
end

@trixi_testset "elixir_shallowwater_source_terms.jl with FluxHydrostaticReconstruction" begin
    @test_trixi_include(joinpath(EXAMPLES_DIR, "elixir_shallowwater_source_terms.jl"),
                        l2=[
                            0.0011196838135485918,
                            0.01542895635133927,
                            0.017082803023121197,
                            5.089218476759981e-6
                        ],
                        linf=[
                            0.014299541415654371,
                            0.12783948113206955,
                            0.17626489583921323,
                            2.6407324614341476e-5
                        ],
                        surface_flux=(FluxHydrostaticReconstruction(flux_hll,
                                                                    hydrostatic_reconstruction_audusse_etal),
                                      flux_nonconservative_audusse_etal),
                        tspan=(0.0, 0.025))
    # Ensure that we do not have excessive memory allocations
    # (e.g., from type instabilities)
    let
        t = sol.t[end]
        u_ode = sol.u[end]
        du_ode = similar(u_ode)
        @test (@allocated Trixi.rhs!(du_ode, u_ode, semi, t)) < 1000
    end
end

@trixi_testset "elixir_shallowwater_source_terms.jl with flux_nonconservative_wintermeyer_etal" begin
    @test_trixi_include(joinpath(EXAMPLES_DIR, "elixir_shallowwater_source_terms.jl"),
                        l2=[
                            0.001118046975499805,
                            0.04455969246244461,
                            0.014298120235633432,
                            5.089218476759981e-6
                        ],
                        linf=[
                            0.007776521213640031,
                            0.34768318303226353,
                            0.11075311228066198,
                            2.6407324614341476e-5
                        ],
                        surface_flux=(flux_wintermeyer_etal,
                                      flux_nonconservative_wintermeyer_etal),
                        tspan=(0.0, 0.025))
    # Ensure that we do not have excessive memory allocations
    # (e.g., from type instabilities)
    let
        t = sol.t[end]
        u_ode = sol.u[end]
        du_ode = similar(u_ode)
        @test (@allocated Trixi.rhs!(du_ode, u_ode, semi, t)) < 1000
    end
end

@trixi_testset "elixir_shallowwater_source_terms.jl with flux_hll" begin
    @test_trixi_include(joinpath(EXAMPLES_DIR, "elixir_shallowwater_source_terms.jl"),
                        l2=[
                            0.0011196838135486059,
                            0.015428956351339451,
                            0.017082803023120943,
                            5.089218476759981e-6
                        ],
                        linf=[
                            0.01429954141565526,
                            0.12783948113205668,
                            0.176264895839215,
                            2.6407324614341476e-5
                        ],
                        surface_flux=(flux_hll,
                                      flux_nonconservative_fjordholm_etal),
                        tspan=(0.0, 0.025))
    # Ensure that we do not have excessive memory allocations
    # (e.g., from type instabilities)
    let
        t = sol.t[end]
        u_ode = sol.u[end]
        du_ode = similar(u_ode)
        @test (@allocated Trixi.rhs!(du_ode, u_ode, semi, t)) < 1000
    end
end

@trixi_testset "elixir_shallowwater_dirichlet.jl" begin
    @test_trixi_include(joinpath(EXAMPLES_DIR, "elixir_shallowwater_dirichlet.jl"),
                        l2=[
<<<<<<< HEAD
                            1.1577518608938916e-5, 4.859252379740366e-13,
                            4.639600837197925e-13, 1.1577518608952174e-5
                        ],
                        linf=[
                            8.3940638787805e-5, 1.1446362498574484e-10,
                            1.1124515748367981e-10, 8.39406387962427e-5
=======
                            1.1577518608950964e-5,
                            4.761947272222427e-13,
                            4.546045873135486e-13,
                            1.157751860893347e-5
                        ],
                        linf=[
                            8.394063879002545e-5,
                            1.1211566736150389e-10,
                            1.0890426250906834e-10,
                            8.394063879602065e-5
>>>>>>> eba8593b
                        ],
                        tspan=(0.0, 2.0))
    # Ensure that we do not have excessive memory allocations
    # (e.g., from type instabilities)
    let
        t = sol.t[end]
        u_ode = sol.u[end]
        du_ode = similar(u_ode)
        @test (@allocated Trixi.rhs!(du_ode, u_ode, semi, t)) < 1000
    end
end

@trixi_testset "elixir_shallowwater_wall_bc_shockcapturing.jl" begin
    @test_trixi_include(joinpath(EXAMPLES_DIR,
                                 "elixir_shallowwater_wall_bc_shockcapturing.jl"),
                        l2=[
                            0.0442113635677511, 0.1537465759364839, 0.16003586586203947,
                            6.225080477067782e-8
                        ],
                        linf=[
                            0.6347820607387928, 2.0078125433846736, 2.530726684667019,
                            3.982097165344811e-7
                        ],
                        tspan=(0.0, 0.05))
    # Ensure that we do not have excessive memory allocations
    # (e.g., from type instabilities)
    let
        t = sol.t[end]
        u_ode = sol.u[end]
        du_ode = similar(u_ode)
        @test (@allocated Trixi.rhs!(du_ode, u_ode, semi, t)) < 1000
    end
end

@trixi_testset "elixir_shallowwater_ec_shockcapturing.jl" begin
    @test_trixi_include(joinpath(EXAMPLES_DIR,
                                 "elixir_shallowwater_ec_shockcapturing.jl"),
                        l2=[
                            0.612551520607341,
                            0.5039173660221961,
                            0.49136517934903523,
                            0.29467422718511704
                        ],
                        linf=[
                            2.7636771472622197,
                            3.236168963021072,
                            3.3363936775653826,
                            2.052861364219655
                        ],
                        tspan=(0.0, 0.25))
    # Ensure that we do not have excessive memory allocations
    # (e.g., from type instabilities)
    let
        t = sol.t[end]
        u_ode = sol.u[end]
        du_ode = similar(u_ode)
        @test (@allocated Trixi.rhs!(du_ode, u_ode, semi, t)) < 1000
    end
end

# TODO: FD; for now put the unstructured tests for the 2D FDSBP here.
@trixi_testset "FDSBP (central): elixir_advection_basic.jl" begin
    @test_trixi_include(joinpath(pkgdir(Trixi, "examples", "unstructured_2d_fdsbp"),
                                 "elixir_advection_basic.jl"),
                        l2=[0.0001105211407319266],
                        linf=[0.0004199363734466166])
    # Ensure that we do not have excessive memory allocations
    # (e.g., from type instabilities)
    let
        t = sol.t[end]
        u_ode = sol.u[end]
        du_ode = similar(u_ode)
        @test (@allocated Trixi.rhs!(du_ode, u_ode, semi, t)) < 1000
    end
end

@trixi_testset "FDSBP (central): elixir_euler_source_terms.jl" begin
    @test_trixi_include(joinpath(pkgdir(Trixi, "examples", "unstructured_2d_fdsbp"),
                                 "elixir_euler_source_terms.jl"),
                        l2=[8.155544666380138e-5,
                            0.0001477863788446318,
                            0.00014778637884460072,
                            0.00045584189984542687],
                        linf=[0.0002670775876922882,
                            0.0005683064706873964,
                            0.0005683064706762941,
                            0.0017770812025146299],
                        tspan=(0.0, 0.05))
    # Ensure that we do not have excessive memory allocations
    # (e.g., from type instabilities)
    let
        t = sol.t[end]
        u_ode = sol.u[end]
        du_ode = similar(u_ode)
        @test (@allocated Trixi.rhs!(du_ode, u_ode, semi, t)) < 1000
    end
end

@trixi_testset "FDSBP (central): elixir_euler_free_stream.jl" begin
    @test_trixi_include(joinpath(pkgdir(Trixi, "examples", "unstructured_2d_fdsbp"),
                                 "elixir_euler_free_stream.jl"),
                        l2=[5.4329175009362306e-14,
                            1.0066867437607972e-13,
                            6.889210012578449e-14,
                            1.568290814572709e-13],
                        linf=[5.6139981552405516e-11,
                            2.842849566864203e-11,
                            1.8290174930157832e-11,
                            4.61017890529547e-11],
                        tspan=(0.0, 0.1),
                        atol=1.0e-10)
    # Ensure that we do not have excessive memory allocations
    # (e.g., from type instabilities)
    let
        t = sol.t[end]
        u_ode = sol.u[end]
        du_ode = similar(u_ode)
        @test (@allocated Trixi.rhs!(du_ode, u_ode, semi, t)) < 1000
    end
end

@trixi_testset "FDSBP (upwind): elixir_euler_source_terms_upwind.jl" begin
    @test_trixi_include(joinpath(pkgdir(Trixi, "examples", "unstructured_2d_fdsbp"),
                                 "elixir_euler_source_terms_upwind.jl"),
                        l2=[4.085391175504837e-5,
                            7.19179253772227e-5,
                            7.191792537723135e-5,
                            0.0002177522206115571],
                        linf=[0.0004054489124620808,
                            0.0006164432358217731,
                            0.0006164432358186644,
                            0.001363103391379461],
                        tspan=(0.0, 0.05),
                        atol=2.0e-10)
    # Ensure that we do not have excessive memory allocations
    # (e.g., from type instabilities)
    let
        t = sol.t[end]
        u_ode = sol.u[end]
        du_ode = similar(u_ode)
        @test (@allocated Trixi.rhs!(du_ode, u_ode, semi, t)) < 1000
    end
end

@trixi_testset "FDSBP (upwind): elixir_euler_source_terms_upwind.jl with LF splitting" begin
    @test_trixi_include(joinpath(pkgdir(Trixi, "examples", "unstructured_2d_fdsbp"),
                                 "elixir_euler_source_terms_upwind.jl"),
                        l2=[
                            3.8300274213823844e-5,
                            5.295847308063744e-5,
                            5.295847308066259e-5,
                            0.00017564760044077823
                        ],
                        linf=[
                            0.0001881071653406785,
                            0.00037941874324110003,
                            0.0003794187432419882,
                            0.0009632958467822306
                        ],
                        tspan=(0.0, 0.025),
                        flux_splitting=splitting_lax_friedrichs,
                        atol=2e-10)
    # Ensure that we do not have excessive memory allocations
    # (e.g., from type instabilities)
    let
        t = sol.t[end]
        u_ode = sol.u[end]
        du_ode = similar(u_ode)
        @test (@allocated Trixi.rhs!(du_ode, u_ode, semi, t)) < 1000
    end
end

@trixi_testset "FDSBP (upwind): elixir_euler_free_stream_upwind.jl" begin
    @test_trixi_include(joinpath(pkgdir(Trixi, "examples", "unstructured_2d_fdsbp"),
                                 "elixir_euler_free_stream_upwind.jl"),
                        l2=[3.2114065566681054e-14,
                            2.132488788134846e-14,
                            2.106144937311659e-14,
                            8.609642264224197e-13],
                        linf=[3.354871935812298e-11,
                            7.006478730531285e-12,
                            1.148153794261475e-11,
                            7.461231632532872e-10],
                        tspan=(0.0, 0.05),
                        atol=1.0e-9)
    # Ensure that we do not have excessive memory allocations
    # (e.g., from type instabilities)
    let
        t = sol.t[end]
        u_ode = sol.u[end]
        du_ode = similar(u_ode)
        @test (@allocated Trixi.rhs!(du_ode, u_ode, semi, t)) < 1000
    end
end

@trixi_testset "FDSBP (upwind): elixir_euler_free_stream_upwind_float32.jl" begin
    @test_trixi_include(joinpath(pkgdir(Trixi, "examples", "unstructured_2d_fdsbp"),
                                 "elixir_euler_free_stream_upwind_float32.jl"),
                        l2=[0, 0, 0, 0],
                        linf=[0, 0, 0, 0],
                        tspan=(0.0f0, 0.05f0),
                        atol=9.0f-4)
    # Ensure that we do not have excessive memory allocations
    # (e.g., from type instabilities)
    let
        t = sol.t[end]
        u_ode = sol.u[end]
        du_ode = similar(u_ode)
        @test (@allocated Trixi.rhs!(du_ode, u_ode, semi, t)) < 1000
    end
end
end

# Clean up afterwards: delete Trixi.jl output directory
@test_nowarn rm(outdir, recursive = true)

end # module<|MERGE_RESOLUTION|>--- conflicted
+++ resolved
@@ -17,21 +17,12 @@
 @trixi_testset "elixir_euler_periodic.jl" begin
     @test_trixi_include(joinpath(EXAMPLES_DIR, "elixir_euler_periodic.jl"),
                         l2=[
-<<<<<<< HEAD
-                            0.0001099216141882387, 0.0001303795774982892,
-                            0.00013037957749794242, 0.0002993727892598759
-                        ],
-                        linf=[
-                            0.006407280810928562, 0.009836067015418948,
-                            0.009836067015398076, 0.021903519038095176
-=======
                             0.00010992161458946449, 0.00013037957831794187,
                             0.0001303795783182231, 0.00029937279106433015
                         ],
                         linf=[
                             0.006407280909098478, 0.009836067162309448,
                             0.009836067162292128, 0.021903519372712843
->>>>>>> eba8593b
                         ])
     # Ensure that we do not have excessive memory allocations
     # (e.g., from type instabilities)
@@ -129,14 +120,7 @@
                             0.005243995459478956,
                             0.004685630332338153,
                             0.01750217718347713
-<<<<<<< HEAD
-                        ],
-                        # With the default `maxiters = 1` in coverage tests,
-                        # there would be no time steps after the restart.
-                        coverage_override=(maxiters = 100_000,))
-=======
                         ],)
->>>>>>> eba8593b
     # Ensure that we do not have excessive memory allocations
     # (e.g., from type instabilities)
     let
@@ -389,18 +373,6 @@
 @trixi_testset "elixir_shallowwater_well_balanced.jl with FluxHydrostaticReconstruction" begin
     @test_trixi_include(joinpath(EXAMPLES_DIR, "elixir_shallowwater_well_balanced.jl"),
                         l2=[
-<<<<<<< HEAD
-                            1.2164292510839085,
-                            1.2643106818778908e-12,
-                            1.269230436589819e-12,
-                            1.2164292510839079
-                        ],
-                        linf=[
-                            1.513851228231562,
-                            1.6670644673575802e-11,
-                            1.8426585188623954e-11,
-                            1.513851228231574
-=======
                             1.2164292510839063,
                             1.2676379081600215e-12,
                             1.255855785593831e-12,
@@ -411,7 +383,6 @@
                             1.658245722058109e-11,
                             1.8665562182185795e-11,
                             1.5138512282315737
->>>>>>> eba8593b
                         ],
                         surface_flux=(FluxHydrostaticReconstruction(flux_lax_friedrichs,
                                                                     hydrostatic_reconstruction_audusse_etal),
@@ -564,14 +535,6 @@
 @trixi_testset "elixir_shallowwater_dirichlet.jl" begin
     @test_trixi_include(joinpath(EXAMPLES_DIR, "elixir_shallowwater_dirichlet.jl"),
                         l2=[
-<<<<<<< HEAD
-                            1.1577518608938916e-5, 4.859252379740366e-13,
-                            4.639600837197925e-13, 1.1577518608952174e-5
-                        ],
-                        linf=[
-                            8.3940638787805e-5, 1.1446362498574484e-10,
-                            1.1124515748367981e-10, 8.39406387962427e-5
-=======
                             1.1577518608950964e-5,
                             4.761947272222427e-13,
                             4.546045873135486e-13,
@@ -582,7 +545,6 @@
                             1.1211566736150389e-10,
                             1.0890426250906834e-10,
                             8.394063879602065e-5
->>>>>>> eba8593b
                         ],
                         tspan=(0.0, 2.0))
     # Ensure that we do not have excessive memory allocations
