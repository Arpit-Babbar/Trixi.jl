--- conflicted
+++ resolved
@@ -160,26 +160,16 @@
     @test_trixi_include(joinpath(examples_dir(), "tree_1d_dgsem",
                                  "elixir_navierstokes_convergence_walls.jl"),
                         l2=[
-<<<<<<< HEAD
-                            0.00047023310868269237,
-                            0.00032181736027057234,
-                            0.0014966266486095025
-=======
                             0.0004702331100298379,
                             0.0003218173539588441,
                             0.001496626616191212
->>>>>>> eba8593b
                         ],
                         linf=[
                             0.0029963751636357117,
                             0.0028639041695096433,
                             0.012691132694550689
-<<<<<<< HEAD
-                        ])
-=======
                         ],
                         atol=1e-10)
->>>>>>> eba8593b
     # Ensure that we do not have excessive memory allocations
     # (e.g., from type instabilities)
     let
@@ -198,17 +188,6 @@
                                                                                 Prandtl = prandtl_number(),
                                                                                 gradient_variables = GradientVariablesEntropy()),
                         l2=[
-<<<<<<< HEAD
-                            0.0004608500483647771,
-                            0.00032431091222851285,
-                            0.0015159733360626845
-                        ],
-                        linf=[
-                            0.002754803146635787,
-                            0.0028567713744625124,
-                            0.012941793784197131
-                        ])
-=======
                             0.00046085004909354776,
                             0.0003243109084492897,
                             0.0015159733164383632
@@ -219,7 +198,6 @@
                             0.012941793735691931
                         ],
                         atol=1e-9)
->>>>>>> eba8593b
     # Ensure that we do not have excessive memory allocations
     # (e.g., from type instabilities)
     let
@@ -245,12 +223,8 @@
                             0.0001466387202588848,
                             0.00019422419092429135,
                             0.0009556449835592673
-<<<<<<< HEAD
-                        ])
-=======
                         ],
                         atol=1e-9)
->>>>>>> eba8593b
     # Ensure that we do not have excessive memory allocations
     # (e.g., from type instabilities)
     let
@@ -276,9 +250,6 @@
                         linf=[
                             0.00011850494672183132,
                             0.00018987676556476442,
-<<<<<<< HEAD
-                            0.0009597461727750556
-=======
                             0.0009597423024825247
                         ],
                         atol=1e-9)
@@ -304,7 +275,6 @@
                             0.0016731940030498826,
                             0.0010638575921477766,
                             0.0011495207677434394
->>>>>>> eba8593b
                         ])
     # Ensure that we do not have excessive memory allocations
     # (e.g., from type instabilities)
