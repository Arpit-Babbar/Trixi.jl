module TestExamplesStructuredMesh2D

using Test
using Trixi

include("test_trixi.jl")

EXAMPLES_DIR = pkgdir(Trixi, "examples", "structured_2d_dgsem")

# Start with a clean environment: remove Trixi.jl output directory if it exists
outdir = "out"
isdir(outdir) && rm(outdir, recursive = true)

@testset "StructuredMesh2D" begin
#! format: noindent

@trixi_testset "elixir_advection_basic.jl" begin
    @test_trixi_include(joinpath(EXAMPLES_DIR, "elixir_advection_basic.jl"),
                        # Expected errors are exactly the same as with TreeMesh!
                        l2=[8.311947673061856e-6],
                        linf=[6.627000273229378e-5])
    # Ensure that we do not have excessive memory allocations
    # (e.g., from type instabilities)
    let
        t = sol.t[end]
        u_ode = sol.u[end]
        du_ode = similar(u_ode)
        @test (@allocated Trixi.rhs!(du_ode, u_ode, semi, t)) < 1000
    end
end

@trixi_testset "elixir_advection_float32.jl" begin
    # Expected errors are taken from elixir_advection_basic.jl
    @test_trixi_include(joinpath(EXAMPLES_DIR, "elixir_advection_float32.jl"),
                        # Expected errors are taken from elixir_advection_basic.jl
                        l2=[Float32(8.311947673061856e-6)],
                        linf=[Float32(6.627000273229378e-5)],
                        RealT=Float32)
    # Ensure that we do not have excessive memory allocations
    # (e.g., from type instabilities)
    let
        t = sol.t[end]
        u_ode = sol.u[end]
        du_ode = similar(u_ode)
        @test (@allocated Trixi.rhs!(du_ode, u_ode, semi, t)) < 1000
    end
end

@trixi_testset "elixir_advection_coupled.jl" begin
    @test_trixi_include(joinpath(EXAMPLES_DIR, "elixir_advection_coupled.jl"),
                        l2=[
                            7.816742843336293e-6,
                            7.816742843340186e-6,
                            7.816742843025513e-6,
                            7.816742843061526e-6
                        ],
                        linf=[
                            6.314906965276812e-5,
                            6.314906965187994e-5,
                            6.31490696496595e-5,
                            6.314906965032563e-5
<<<<<<< HEAD
                        ],
                        coverage_override=(maxiters = 10^5,))
=======
                        ],)
>>>>>>> eba8593b

    @testset "analysis_callback(sol) for AnalysisCallbackCoupled" begin
        errors = analysis_callback(sol)
        @test errors.l2≈[
            7.816742843336293e-6,
            7.816742843340186e-6,
            7.816742843025513e-6,
            7.816742843061526e-6
        ] rtol=1.0e-4
        @test errors.linf≈[
            6.314906965276812e-5,
            6.314906965187994e-5,
            6.31490696496595e-5,
            6.314906965032563e-5
        ] rtol=1.0e-4
        # Ensure that we do not have excessive memory allocations
        # (e.g., from type instabilities)
        let
            t = sol.t[end]
            u_ode = sol.u[end]
            du_ode = similar(u_ode)
            @test (@allocated Trixi.rhs!(du_ode, u_ode, semi, t)) < 1000
        end
    end
end

@trixi_testset "elixir_advection_meshview.jl" begin
    @test_trixi_include(joinpath(EXAMPLES_DIR, "elixir_advection_meshview.jl"),
                        l2=[
                            8.311947673083206e-6,
                            8.311947673068427e-6
<<<<<<< HEAD
=======
                        ],
                        linf=[
                            6.627000273318195e-5,
                            6.62700027264096e-5
                        ],)

    @testset "analysis_callback(sol) for AnalysisCallbackCoupled" begin
        # Ensure that we do not have excessive memory allocations
        # (e.g., from type instabilities)
        let
            t = sol.t[end]
            u_ode = sol.u[end]
            du_ode = similar(u_ode)
            @test (@allocated Trixi.rhs!(du_ode, u_ode, semi, t)) < 1000
        end
    end
end

@trixi_testset "elixir_advection_meshview.jl with time-dependent CFL" begin
    @test_trixi_include(joinpath(EXAMPLES_DIR, "elixir_advection_meshview.jl"),
                        l2=[
                            8.311947673083206e-6,
                            8.311947673068427e-6
>>>>>>> eba8593b
                        ],
                        linf=[
                            6.627000273318195e-5,
                            6.62700027264096e-5
                        ],
                        stepsize_callback=StepsizeCallback(cfl = x -> 1.6))

    @testset "analysis_callback(sol) for AnalysisCallbackCoupled" begin
        # Ensure that we do not have excessive memory allocations
        # (e.g., from type instabilities)
        let
            t = sol.t[end]
            u_ode = sol.u[end]
            du_ode = similar(u_ode)
            @test (@allocated Trixi.rhs!(du_ode, u_ode, semi, t)) < 1000
        end
    end
end

@trixi_testset "elixir_advection_extended.jl" begin
    @test_trixi_include(joinpath(EXAMPLES_DIR, "elixir_advection_extended.jl"),
                        l2=[4.220397559713772e-6],
                        linf=[3.477948874874848e-5])
    # Ensure that we do not have excessive memory allocations
    # (e.g., from type instabilities)
    let
        t = sol.t[end]
        u_ode = sol.u[end]
        du_ode = similar(u_ode)
        @test (@allocated Trixi.rhs!(du_ode, u_ode, semi, t)) < 1000
    end
end

@trixi_testset "elixir_advection_extended.jl with polydeg=4" begin
    @test_trixi_include(joinpath(EXAMPLES_DIR, "elixir_advection_extended.jl"),
                        l2=[5.32996976442737e-7],
                        linf=[4.1344662966569246e-6],
                        atol=1e-12, # required to make CI tests pass on macOS
                        cells_per_dimension=(16, 23),
                        polydeg=4,
                        cfl=1.4)
    # Ensure that we do not have excessive memory allocations
    # (e.g., from type instabilities)
    let
        t = sol.t[end]
        u_ode = sol.u[end]
        du_ode = similar(u_ode)
        @test (@allocated Trixi.rhs!(du_ode, u_ode, semi, t)) < 1000
    end
end

@testset "elixir_advection_rotated.jl" begin
    @trixi_testset "elixir_advection_rotated.jl with α = 0.0" begin
        @test_trixi_include(joinpath(EXAMPLES_DIR, "elixir_advection_rotated.jl"),
                            # Expected errors are exactly the same as in elixir_advection_basic!
                            l2=[8.311947673061856e-6],
                            linf=[6.627000273229378e-5],
                            alpha=0.0)
        # Ensure that we do not have excessive memory allocations
        # (e.g., from type instabilities)
        let
            t = sol.t[end]
            u_ode = sol.u[end]
            du_ode = similar(u_ode)
            @test (@allocated Trixi.rhs!(du_ode, u_ode, semi, t)) < 1000
        end
    end

    @trixi_testset "elixir_advection_rotated.jl with α = 0.1" begin
        @test_trixi_include(joinpath(EXAMPLES_DIR, "elixir_advection_rotated.jl"),
                            # Expected errors differ only slightly from elixir_advection_basic!
                            l2=[8.3122750550501e-6],
                            linf=[6.626802581322089e-5],
                            alpha=0.1)
        # Ensure that we do not have excessive memory allocations
        # (e.g., from type instabilities)
        let
            t = sol.t[end]
            u_ode = sol.u[end]
            du_ode = similar(u_ode)
            @test (@allocated Trixi.rhs!(du_ode, u_ode, semi, t)) < 1000
        end
    end

    @trixi_testset "elixir_advection_rotated.jl with α = 0.5 * pi" begin
        @test_trixi_include(joinpath(EXAMPLES_DIR, "elixir_advection_rotated.jl"),
                            # Expected errors are exactly the same as in elixir_advection_basic!
                            l2=[8.311947673061856e-6],
                            linf=[6.627000273229378e-5],
                            alpha=0.5 * pi)
        # Ensure that we do not have excessive memory allocations
        # (e.g., from type instabilities)
        let
            t = sol.t[end]
            u_ode = sol.u[end]
            du_ode = similar(u_ode)
            @test (@allocated Trixi.rhs!(du_ode, u_ode, semi, t)) < 1000
        end
    end
end

@trixi_testset "elixir_advection_parallelogram.jl" begin
    @test_trixi_include(joinpath(EXAMPLES_DIR, "elixir_advection_parallelogram.jl"),
                        # Expected errors are exactly the same as in elixir_advection_basic!
                        l2=[8.311947673061856e-6],
                        linf=[6.627000273229378e-5])
    # Ensure that we do not have excessive memory allocations
    # (e.g., from type instabilities)
    let
        t = sol.t[end]
        u_ode = sol.u[end]
        du_ode = similar(u_ode)
        @test (@allocated Trixi.rhs!(du_ode, u_ode, semi, t)) < 1000
    end
end

@trixi_testset "elixir_advection_waving_flag.jl" begin
    @test_trixi_include(joinpath(EXAMPLES_DIR, "elixir_advection_waving_flag.jl"),
                        l2=[0.00018553859900545866],
                        linf=[0.0016167719118129753])
    # Ensure that we do not have excessive memory allocations
    # (e.g., from type instabilities)
    let
        t = sol.t[end]
        u_ode = sol.u[end]
        du_ode = similar(u_ode)
        @test (@allocated Trixi.rhs!(du_ode, u_ode, semi, t)) < 1000
    end
end

@trixi_testset "elixir_advection_free_stream.jl" begin
    @test_trixi_include(joinpath(EXAMPLES_DIR, "elixir_advection_free_stream.jl"),
                        l2=[6.8925194184204476e-15],
                        linf=[9.903189379656396e-14])
    # Ensure that we do not have excessive memory allocations
    # (e.g., from type instabilities)
    let
        t = sol.t[end]
        u_ode = sol.u[end]
        du_ode = similar(u_ode)
        @test (@allocated Trixi.rhs!(du_ode, u_ode, semi, t)) < 1000
    end
end

@trixi_testset "elixir_advection_nonperiodic.jl" begin
    @test_trixi_include(joinpath(EXAMPLES_DIR, "elixir_advection_nonperiodic.jl"),
                        l2=[0.00025552740731641223],
                        linf=[0.007252625722805939])
    # Ensure that we do not have excessive memory allocations
    # (e.g., from type instabilities)
    let
        t = sol.t[end]
        u_ode = sol.u[end]
        du_ode = similar(u_ode)
        @test (@allocated Trixi.rhs!(du_ode, u_ode, semi, t)) < 1000
    end
end

@trixi_testset "elixir_advection_restart.jl" begin
    @test_trixi_include(joinpath(EXAMPLES_DIR, "elixir_advection_restart.jl"),
                        l2=[4.219208035582454e-6],
                        linf=[3.438434404412494e-5],)
    # Ensure that we do not have excessive memory allocations
    # (e.g., from type instabilities)
    let
        t = sol.t[end]
        u_ode = sol.u[end]
        du_ode = similar(u_ode)
        @test (@allocated Trixi.rhs!(du_ode, u_ode, semi, t)) < 1000
    end
end

@trixi_testset "elixir_advection_restart.jl with waving flag mesh" begin
    @test_trixi_include(joinpath(EXAMPLES_DIR, "elixir_advection_restart.jl"),
                        l2=[0.00016265538265929818],
                        linf=[0.0015194252169410394],
                        rtol=5.0e-5, # Higher tolerance to make tests pass in CI (in particular with macOS)
                        elixir_file="elixir_advection_waving_flag.jl",
                        restart_file="restart_000000021.h5",)
    # Ensure that we do not have excessive memory allocations
    # (e.g., from type instabilities)
    let
        t = sol.t[end]
        u_ode = sol.u[end]
        du_ode = similar(u_ode)
        @test (@allocated Trixi.rhs!(du_ode, u_ode, semi, t)) < 1000
    end
end

@trixi_testset "elixir_advection_restart.jl with free stream mesh" begin
    @test_trixi_include(joinpath(EXAMPLES_DIR, "elixir_advection_restart.jl"),
                        l2=[7.841217436552029e-15],
                        linf=[1.0857981180834031e-13],
                        elixir_file="elixir_advection_free_stream.jl",
                        restart_file="restart_000000036.h5",)
    # Ensure that we do not have excessive memory allocations
    # (e.g., from type instabilities)
    let
        t = sol.t[end]
        u_ode = sol.u[end]
        du_ode = similar(u_ode)
        @test (@allocated Trixi.rhs!(du_ode, u_ode, semi, t)) < 1000
    end
end

@trixi_testset "elixir_eulermulti_convergence_ec.jl" begin
    @test_trixi_include(joinpath(EXAMPLES_DIR, "elixir_eulermulti_convergence_ec.jl"),
                        l2=[
                            1.5123651627525257e-5,
                            1.51236516273878e-5,
                            2.4544918394022538e-5,
                            5.904791661362391e-6,
                            1.1809583322724782e-5
                        ],
                        linf=[
                            8.393471747591974e-5,
                            8.393471748258108e-5,
                            0.00015028562494778797,
                            3.504466610437795e-5,
                            7.00893322087559e-5
                        ])
    # Ensure that we do not have excessive memory allocations
    # (e.g., from type instabilities)
    let
        t = sol.t[end]
        u_ode = sol.u[end]
        du_ode = similar(u_ode)
        @test (@allocated Trixi.rhs!(du_ode, u_ode, semi, t)) < 1000
    end
end

@trixi_testset "elixir_euler_source_terms.jl" begin
    @test_trixi_include(joinpath(EXAMPLES_DIR, "elixir_euler_source_terms.jl"),
                        # Expected errors are exactly the same as with TreeMesh!
                        l2=[
                            9.321181253186009e-7,
                            1.4181210743438511e-6,
                            1.4181210743487851e-6,
                            4.824553091276693e-6
                        ],
                        linf=[
                            9.577246529612893e-6,
                            1.1707525976012434e-5,
                            1.1707525976456523e-5,
                            4.8869615580926506e-5
                        ])
    # Ensure that we do not have excessive memory allocations
    # (e.g., from type instabilities)
    let
        t = sol.t[end]
        u_ode = sol.u[end]
        du_ode = similar(u_ode)
        @test (@allocated Trixi.rhs!(du_ode, u_ode, semi, t)) < 1000
    end
end

@testset "elixir_euler_source_terms_rotated.jl" begin
    @trixi_testset "elixir_euler_source_terms_rotated.jl with α = 0.0" begin
        @test_trixi_include(joinpath(EXAMPLES_DIR,
                                     "elixir_euler_source_terms_rotated.jl"),
                            # Expected errors are exactly the same as in elixir_euler_source_terms!
                            l2=[
                                9.321181253186009e-7,
                                1.4181210743438511e-6,
                                1.4181210743487851e-6,
                                4.824553091276693e-6
                            ],
                            linf=[
                                9.577246529612893e-6,
                                1.1707525976012434e-5,
                                1.1707525976456523e-5,
                                4.8869615580926506e-5
                            ],
                            alpha=0.0)
        # Ensure that we do not have excessive memory allocations
        # (e.g., from type instabilities)
        let
            t = sol.t[end]
            u_ode = sol.u[end]
            du_ode = similar(u_ode)
            @test (@allocated Trixi.rhs!(du_ode, u_ode, semi, t)) < 1000
        end
    end

    @trixi_testset "elixir_euler_source_terms_rotated.jl with α = 0.1" begin
        @test_trixi_include(joinpath(EXAMPLES_DIR,
                                     "elixir_euler_source_terms_rotated.jl"),
                            # Expected errors differ only slightly from elixir_euler_source_terms!
                            l2=[
                                9.321188057029291e-7,
                                1.3195106906473365e-6,
                                1.510307360354032e-6,
                                4.82455408101712e-6
                            ],
                            linf=[
                                9.57723626271445e-6,
                                1.0480225511866337e-5,
                                1.2817828088262928e-5,
                                4.886962393513272e-5
                            ],
                            alpha=0.1)
        # Ensure that we do not have excessive memory allocations
        # (e.g., from type instabilities)
        let
            t = sol.t[end]
            u_ode = sol.u[end]
            du_ode = similar(u_ode)
            @test (@allocated Trixi.rhs!(du_ode, u_ode, semi, t)) < 1000
        end
    end

    @trixi_testset "elixir_euler_source_terms_rotated.jl with α = 0.2 * pi" begin
        @test_trixi_include(joinpath(EXAMPLES_DIR,
                                     "elixir_euler_source_terms_rotated.jl"),
                            # Expected errors differ only slightly from elixir_euler_source_terms!
                            l2=[
                                9.32127973957391e-7,
                                8.477824799744325e-7,
                                1.8175286311402784e-6,
                                4.824562453521076e-6
                            ],
                            linf=[
                                9.576898420737834e-6,
                                5.057704352218195e-6,
                                1.635260719945464e-5,
                                4.886978754825577e-5
                            ],
                            alpha=0.2 * pi)
        # Ensure that we do not have excessive memory allocations
        # (e.g., from type instabilities)
        let
            t = sol.t[end]
            u_ode = sol.u[end]
            du_ode = similar(u_ode)
            @test (@allocated Trixi.rhs!(du_ode, u_ode, semi, t)) < 1000
        end
    end

    @trixi_testset "elixir_euler_source_terms_rotated.jl with α = 0.5 * pi" begin
        @test_trixi_include(joinpath(EXAMPLES_DIR,
                                     "elixir_euler_source_terms_rotated.jl"),
                            # Expected errors are exactly the same as in elixir_euler_source_terms!
                            l2=[
                                9.321181253186009e-7,
                                1.4181210743438511e-6,
                                1.4181210743487851e-6,
                                4.824553091276693e-6
                            ],
                            linf=[
                                9.577246529612893e-6,
                                1.1707525976012434e-5,
                                1.1707525976456523e-5,
                                4.8869615580926506e-5
                            ],
                            alpha=0.5 * pi)
        # Ensure that we do not have excessive memory allocations
        # (e.g., from type instabilities)
        let
            t = sol.t[end]
            u_ode = sol.u[end]
            du_ode = similar(u_ode)
            @test (@allocated Trixi.rhs!(du_ode, u_ode, semi, t)) < 1000
        end
    end
end

@trixi_testset "elixir_euler_source_terms_parallelogram.jl" begin
    @test_trixi_include(joinpath(EXAMPLES_DIR,
                                 "elixir_euler_source_terms_parallelogram.jl"),
                        l2=[
                            1.1167802955144833e-5,
                            1.0805775514153104e-5,
                            1.953188337010932e-5,
                            5.5033856574857146e-5
                        ],
                        linf=[
                            8.297006495561199e-5,
                            8.663281475951301e-5,
                            0.00012264160606778596,
                            0.00041818802502024965
                        ])
    # Ensure that we do not have excessive memory allocations
    # (e.g., from type instabilities)
    let
        t = sol.t[end]
        u_ode = sol.u[end]
        du_ode = similar(u_ode)
        @test (@allocated Trixi.rhs!(du_ode, u_ode, semi, t)) < 1000
    end
end

@trixi_testset "elixir_euler_source_terms_waving_flag.jl" begin
    @test_trixi_include(joinpath(EXAMPLES_DIR,
                                 "elixir_euler_source_terms_waving_flag.jl"),
                        l2=[
                            2.991891317562739e-5,
                            3.6063177168283174e-5,
                            2.7082941743640572e-5,
                            0.00011414695350996946
                        ],
                        linf=[
                            0.0002437454930492855,
                            0.0003438936171968887,
                            0.00024217622945688078,
                            0.001266380414757684
                        ])
    # Ensure that we do not have excessive memory allocations
    # (e.g., from type instabilities)
    let
        t = sol.t[end]
        u_ode = sol.u[end]
        du_ode = similar(u_ode)
        @test (@allocated Trixi.rhs!(du_ode, u_ode, semi, t)) < 1000
    end
end

@trixi_testset "elixir_euler_free_stream.jl" begin
    @test_trixi_include(joinpath(EXAMPLES_DIR, "elixir_euler_free_stream.jl"),
                        l2=[
                            2.063350241405049e-15,
                            1.8571016296925367e-14,
                            3.1769447886391905e-14,
                            1.4104095258528071e-14
                        ],
                        linf=[
                            1.9539925233402755e-14,
                            2.9791447087035294e-13,
                            6.502853810985698e-13,
                            2.7000623958883807e-13
                        ],
                        atol=7.0e-13)
    # Ensure that we do not have excessive memory allocations
    # (e.g., from type instabilities)
    let
        t = sol.t[end]
        u_ode = sol.u[end]
        du_ode = similar(u_ode)
        @test (@allocated Trixi.rhs!(du_ode, u_ode, semi, t)) < 1000
    end
end

@trixi_testset "elixir_euler_free_stream.jl with FluxRotated(flux_lax_friedrichs)" begin
    @test_trixi_include(joinpath(EXAMPLES_DIR, "elixir_euler_free_stream.jl"),
                        surface_flux=FluxRotated(flux_lax_friedrichs),
                        l2=[
                            2.063350241405049e-15,
                            1.8571016296925367e-14,
                            3.1769447886391905e-14,
                            1.4104095258528071e-14
                        ],
                        linf=[
                            1.9539925233402755e-14,
                            2.9791447087035294e-13,
                            6.502853810985698e-13,
                            2.7000623958883807e-13
                        ],
                        atol=7.0e-13)
    # Ensure that we do not have excessive memory allocations
    # (e.g., from type instabilities)
    let
        t = sol.t[end]
        u_ode = sol.u[end]
        du_ode = similar(u_ode)
        @test (@allocated Trixi.rhs!(du_ode, u_ode, semi, t)) < 1000
    end
end

@trixi_testset "elixir_euler_source_terms_nonperiodic.jl" begin
    @test_trixi_include(joinpath(EXAMPLES_DIR,
                                 "elixir_euler_source_terms_nonperiodic.jl"),
                        l2=[
                            2.259440511901724e-6,
                            2.3188881559075347e-6,
                            2.3188881559568146e-6,
                            6.332786324137878e-6
                        ],
                        linf=[
                            1.4987382622067003e-5,
                            1.918201192063762e-5,
                            1.918201192019353e-5,
                            6.052671713430158e-5
                        ])
    # Ensure that we do not have excessive memory allocations
    # (e.g., from type instabilities)
    let
        t = sol.t[end]
        u_ode = sol.u[end]
        du_ode = similar(u_ode)
        @test (@allocated Trixi.rhs!(du_ode, u_ode, semi, t)) < 1000
    end
end

@trixi_testset "elixir_euler_vortex_perk4.jl" begin
    @test_trixi_include(joinpath(EXAMPLES_DIR, "elixir_euler_vortex_perk4.jl"),
                        l2=[
                            0.0001846244731283424,
                            0.00042537910268029285,
                            0.0003724909264689687,
                            0.0026689613797051493
                        ],
                        linf=[
                            0.0025031072787504716,
                            0.009266316022570331,
                            0.009876399281272374,
                            0.0306915591360557
                        ])
    # Ensure that we do not have excessive memory allocations
    # (e.g., from type instabilities)
    let
        t = sol.t[end]
        u_ode = sol.u[end]
        du_ode = similar(u_ode)
        # Larger values for allowed allocations due to usage of custom 
        # integrator which are not *recorded* for the methods from 
        # OrdinaryDiffEq.jl
        # Corresponding issue: https://github.com/trixi-framework/Trixi.jl/issues/1877
        @test (@allocated Trixi.rhs!(du_ode, u_ode, semi, t)) < 8000
    end
end

@trixi_testset "elixir_euler_ec.jl" begin
    @test_trixi_include(joinpath(EXAMPLES_DIR, "elixir_euler_ec.jl"),
                        l2=[
                            0.03774907669925568,
                            0.02845190575242045,
                            0.028262802829412605,
                            0.13785915638851698
                        ],
                        linf=[
                            0.3368296929764073,
                            0.27644083771519773,
                            0.27990039685141377,
                            1.1971436487402016
                        ],
                        tspan=(0.0, 0.3))
    # Ensure that we do not have excessive memory allocations
    # (e.g., from type instabilities)
    let
        t = sol.t[end]
        u_ode = sol.u[end]
        du_ode = similar(u_ode)
        @test (@allocated Trixi.rhs!(du_ode, u_ode, semi, t)) < 1000
    end
end

@trixi_testset "elixir_euler_sedov.jl" begin
    @test_trixi_include(joinpath(EXAMPLES_DIR, "elixir_euler_sedov.jl"),
                        l2=[
                            3.69856202e-01,
                            2.35242180e-01,
                            2.41444928e-01,
                            1.28807120e+00
                        ],
                        linf=[
                            1.82786223e+00,
                            1.30452904e+00,
                            1.40347257e+00,
                            6.21791658e+00
                        ],
                        tspan=(0.0, 0.3))
    # Ensure that we do not have excessive memory allocations
    # (e.g., from type instabilities)
    let
        t = sol.t[end]
        u_ode = sol.u[end]
        du_ode = similar(u_ode)
        @test (@allocated Trixi.rhs!(du_ode, u_ode, semi, t)) < 1000
    end
end

@trixi_testset "elixir_euler_sedov_blast_wave_sc_subcell.jl (local bounds)" begin
    @test_trixi_include(joinpath(EXAMPLES_DIR,
                                 "elixir_euler_sedov_blast_wave_sc_subcell.jl"),
                        l2=[
<<<<<<< HEAD
                            0.6337774834710513,
                            0.30377119245852724,
                            0.3111372568571772,
                            1.2976221893997268
                        ],
                        linf=[
                            2.2064877103138207,
                            1.541067099687334,
                            1.5487587769900337,
                            6.271271639873466
=======
                            0.6403528328480915,
                            0.3068073114438902,
                            0.3140151910019577,
                            1.2977732581465693
                        ],
                        linf=[
                            2.239791987419344,
                            1.5580885989144924,
                            1.5392923786831547,
                            6.2729281824590855
>>>>>>> eba8593b
                        ],
                        tspan=(0.0, 0.5))
    # Ensure that we do not have excessive memory allocations
    # (e.g., from type instabilities)
    let
        t = sol.t[end]
        u_ode = sol.u[end]
        du_ode = similar(u_ode)
        # Larger values for allowed allocations due to usage of custom
        # integrator which are not *recorded* for the methods from
        # OrdinaryDiffEq.jl
        # Corresponding issue: https://github.com/trixi-framework/Trixi.jl/issues/1877
        @test (@allocated Trixi.rhs!(du_ode, u_ode, semi, t)) < 10000
    end
end

@trixi_testset "elixir_euler_sedov_blast_wave_sc_subcell.jl (global bounds)" begin
    @test_trixi_include(joinpath(EXAMPLES_DIR,
                                 "elixir_euler_sedov_blast_wave_sc_subcell.jl"),
                        positivity_variables_cons=["rho"],
                        positivity_variables_nonlinear=[pressure],
                        local_twosided_variables_cons=[],
                        local_onesided_variables_nonlinear=[],
                        l2=[
<<<<<<< HEAD
                            0.7869912572385168,
                            0.39170886758882073,
                            0.39613257454431977,
                            1.2951760266455101
                        ],
                        linf=[
                            5.156044534854053,
                            3.6261667239538986,
                            3.1807681416546085,
                            6.3028422220287235
=======
                            0.7979084213982606,
                            0.3980284851419719,
                            0.4021949448633982,
                            1.2956482394747346
                        ],
                        linf=[
                            5.477809925838038,
                            3.7793130706228273,
                            3.2838862964081637,
                            6.316943647948965
>>>>>>> eba8593b
                        ],
                        tspan=(0.0, 0.5))
    # Ensure that we do not have excessive memory allocations
    # (e.g., from type instabilities)
    let
        t = sol.t[end]
        u_ode = sol.u[end]
        du_ode = similar(u_ode)
        # Larger values for allowed allocations due to usage of custom
        # integrator which are not *recorded* for the methods from
        # OrdinaryDiffEq.jl
        # Corresponding issue: https://github.com/trixi-framework/Trixi.jl/issues/1877
        @test (@allocated Trixi.rhs!(du_ode, u_ode, semi, t)) < 10000
    end
end

@trixi_testset "elixir_euler_rayleigh_taylor_instability.jl" begin
    @test_trixi_include(joinpath(EXAMPLES_DIR,
                                 "elixir_euler_rayleigh_taylor_instability.jl"),
                        l2=[
                            0.06365630515019809, 0.007166887172039836,
                            0.0028787103533600804, 0.010247678008197966
                        ],
                        linf=[
                            0.47992143569849377, 0.02459548251933757,
                            0.02059810091623976, 0.0319077000843877
                        ],
                        cells_per_dimension=(8, 8),
                        tspan=(0.0, 0.3))
    # Ensure that we do not have excessive memory allocations
    # (e.g., from type instabilities)
    let
        t = sol.t[end]
        u_ode = sol.u[end]
        du_ode = similar(u_ode)
        @test (@allocated Trixi.rhs!(du_ode, u_ode, semi, t)) < 1000
    end
end

@trixi_testset "elixir_euler_warm_bubble.jl" begin
    @test_trixi_include(joinpath(EXAMPLES_DIR,
                                 "elixir_euler_warm_bubble.jl"),
                        l2=[
                            0.00019387402388722496,
                            0.03086514388623955,
                            0.04541427917165,
                            43.892826583444716
                        ],
                        linf=[
                            0.0015942305974430138,
                            0.17449778969139373,
                            0.3729704262394843,
                            307.6706958565337
                        ],
                        cells_per_dimension=(32, 16),
                        tspan=(0.0, 10.0))
    # Ensure that we do not have excessive memory allocations
    # (e.g., from type instabilities)
    let
        t = sol.t[end]
        u_ode = sol.u[end]
        du_ode = similar(u_ode)
        @test (@allocated Trixi.rhs!(du_ode, u_ode, semi, t)) < 100
    end
end

@trixi_testset "elixir_eulerpolytropic_convergence.jl" begin
    @test_trixi_include(joinpath(EXAMPLES_DIR, "elixir_eulerpolytropic_convergence.jl"),
                        l2=[
                            0.00166898321776379, 0.00259202637930991,
                            0.0032810744946276406
                        ],
                        linf=[
                            0.010994883201888683, 0.013309526619369905,
                            0.020080326611175536
                        ])
    # Ensure that we do not have excessive memory allocations
    # (e.g., from type instabilities)
    let
        t = sol.t[end]
        u_ode = sol.u[end]
        du_ode = similar(u_ode)
        @test (@allocated Trixi.rhs!(du_ode, u_ode, semi, t)) < 1000
    end
end

@trixi_testset "elixir_eulerpolytropic_convergence.jl with FluxHLL(min_max_speed_naive)" begin
    @test_trixi_include(joinpath(EXAMPLES_DIR,
                                 "elixir_eulerpolytropic_convergence.jl"),
                        solver=DGSEM(polydeg = 3,
                                     surface_flux = FluxHLL(min_max_speed_naive),
                                     volume_integral = VolumeIntegralFluxDifferencing(volume_flux)),
                        l2=[
                            0.001668882059653298, 0.002592168188567654,
                            0.0032809503514328307
                        ],
                        linf=[
                            0.01099467966437917, 0.013311978456333584,
                            0.020080117011337606
                        ])
    # Ensure that we do not have excessive memory allocations
    # (e.g., from type instabilities)
    let
        t = sol.t[end]
        u_ode = sol.u[end]
        du_ode = similar(u_ode)
        @test (@allocated Trixi.rhs!(du_ode, u_ode, semi, t)) < 1000
    end
end

@trixi_testset "elixir_eulerpolytropic_ec.jl" begin
    @test_trixi_include(joinpath(EXAMPLES_DIR, "elixir_eulerpolytropic_ec.jl"),
                        l2=[
                            0.03647890611450939,
                            0.025284915444045052,
                            0.025340697771609126
                        ],
                        linf=[
                            0.32516731565355583,
                            0.37509762516540046,
                            0.29812843284727336
                        ])
    # Ensure that we do not have excessive memory allocations
    # (e.g., from type instabilities)
    let
        t = sol.t[end]
        u_ode = sol.u[end]
        du_ode = similar(u_ode)
        @test (@allocated Trixi.rhs!(du_ode, u_ode, semi, t)) < 1000
    end
end

@trixi_testset "elixir_eulerpolytropic_isothermal_wave.jl" begin
    @test_trixi_include(joinpath(EXAMPLES_DIR,
                                 "elixir_eulerpolytropic_isothermal_wave.jl"),
                        l2=[
                            0.004998778512795407, 0.004998916021367992,
                            8.991558055435833e-17
                        ],
                        linf=[
                            0.010001103632831354, 0.010051165055185603,
                            7.60697457718599e-16
                        ])
    # Ensure that we do not have excessive memory allocations
    # (e.g., from type instabilities)
    let
        t = sol.t[end]
        u_ode = sol.u[end]
        du_ode = similar(u_ode)
        @test (@allocated Trixi.rhs!(du_ode, u_ode, semi, t)) < 1000
    end
end

@trixi_testset "elixir_eulerpolytropic_wave.jl" begin
    @test_trixi_include(joinpath(EXAMPLES_DIR, "elixir_eulerpolytropic_wave.jl"),
                        l2=[
                            0.23642871172548174, 0.2090519382039672,
                            8.778842676292274e-17
                        ],
                        linf=[
                            0.4852276879687425, 0.25327870807625175,
                            5.533921691832115e-16
                        ])
    # Ensure that we do not have excessive memory allocations
    # (e.g., from type instabilities)
    let
        t = sol.t[end]
        u_ode = sol.u[end]
        du_ode = similar(u_ode)
        @test (@allocated Trixi.rhs!(du_ode, u_ode, semi, t)) < 1000
    end
end

@trixi_testset "elixir_hypdiff_nonperiodic.jl" begin
    @test_trixi_include(joinpath(EXAMPLES_DIR, "elixir_hypdiff_nonperiodic.jl"),
                        l2=[0.8799744480157664, 0.8535008397034816, 0.7851383019164209],
                        linf=[1.0771947577311836, 1.9143913544309838, 2.149549109115789],
                        tspan=(0.0, 0.1),)
    # Ensure that we do not have excessive memory allocations
    # (e.g., from type instabilities)
    let
        t = sol.t[end]
        u_ode = sol.u[end]
        du_ode = similar(u_ode)
        # Larger values for allowed allocations due to usage of custom
        # integrator which are not *recorded* for the methods from
        # OrdinaryDiffEq.jl
        # Corresponding issue: https://github.com/trixi-framework/Trixi.jl/issues/1877
        @test (@allocated Trixi.rhs!(du_ode, u_ode, semi, t)) < 15000
    end
end

@trixi_testset "elixir_hypdiff_harmonic_nonperiodic.jl" begin
    @test_trixi_include(joinpath(EXAMPLES_DIR,
                                 "elixir_hypdiff_harmonic_nonperiodic.jl"),
                        l2=[
                            0.19357947606509474,
                            0.47041398037626814,
                            0.4704139803762686
                        ],
                        linf=[
                            0.35026352556630114,
                            0.8344372248051408,
                            0.8344372248051408
                        ],
                        tspan=(0.0, 0.1),)
    # Ensure that we do not have excessive memory allocations
    # (e.g., from type instabilities)
    let
        t = sol.t[end]
        u_ode = sol.u[end]
        du_ode = similar(u_ode)
        @test (@allocated Trixi.rhs!(du_ode, u_ode, semi, t)) < 1000
    end
end

@trixi_testset "elixir_mhd_ec.jl" begin
    @test_trixi_include(joinpath(EXAMPLES_DIR, "elixir_mhd_ec.jl"),
                        l2=[0.04937478399958968, 0.0611701500558669,
                            0.06099805934392425, 0.031551737882277144,
                            0.23191853685798858, 0.02476297013104899,
                            0.024482975007695532, 0.035440179203707095,
                            0.0016002328034991635],
                        linf=[0.24744671083295033, 0.2990591185187605,
                            0.3968520446251412, 0.2226544553988576,
                            0.9752669317263143, 0.12117894533967843,
                            0.12845218263379432, 0.17795590713819576,
                            0.0348517136607105],
                        tspan=(0.0, 0.3))
    # Ensure that we do not have excessive memory allocations
    # (e.g., from type instabilities)
    let
        t = sol.t[end]
        u_ode = sol.u[end]
        du_ode = similar(u_ode)
        @test (@allocated Trixi.rhs!(du_ode, u_ode, semi, t)) < 1000
    end
end

@trixi_testset "elixir_mhd_alfven_wave.jl" begin
    @test_trixi_include(joinpath(EXAMPLES_DIR, "elixir_mhd_alfven_wave.jl"),
                        l2=[0.028905589451357638, 0.006259570019325034,
                            0.005649791156739933, 0.0073272570974805004,
                            0.004890348793116962, 0.00720944138561451,
                            0.0069984328989438115, 0.006729800315219757,
                            0.004318314151888631],
                        linf=[0.17528323378978317, 0.06161030852803388,
                            0.0388335541348234, 0.052906440559080926,
                            0.0380036034027319, 0.04291841215471082,
                            0.03702743958268562, 0.04815794489066357,
                            0.0433064571343779],
                        tspan=(0.0, 1.0))
    # Ensure that we do not have excessive memory allocations
    # (e.g., from type instabilities)
    let
        t = sol.t[end]
        u_ode = sol.u[end]
        du_ode = similar(u_ode)
        @test (@allocated Trixi.rhs!(du_ode, u_ode, semi, t)) < 1000
    end
end

@trixi_testset "elixir_mhd_onion.jl" begin
    @test_trixi_include(joinpath(EXAMPLES_DIR, "elixir_mhd_onion.jl"),
                        l2=[0.006145639992956197, 0.042989758089762846,
                            0.009442309049940338, 0.0,
                            0.02346607486955775, 0.003700847949592663,
                            0.006939946054722184, 0.0, 5.379622479061923e-7],
                        linf=[0.04033992113717777, 0.2507389500590965,
                            0.055979197375423013, 0.0,
                            0.14115256348718286, 0.01995761261479112,
                            0.038667260744994936, 0.0,
                            3.3767778019495598e-6])
    # Ensure that we do not have excessive memory allocations
    # (e.g., from type instabilities)
    let
        t = sol.t[end]
        u_ode = sol.u[end]
        du_ode = similar(u_ode)
        @test (@allocated Trixi.rhs!(du_ode, u_ode, semi, t)) < 1000
    end
end

@trixi_testset "elixir_shallowwater_source_terms.jl" begin
    @test_trixi_include(joinpath(EXAMPLES_DIR, "elixir_shallowwater_source_terms.jl"),
                        l2=[
                            0.0017286908591070864,
                            0.025585037307655684,
                            0.028374244567802766,
                            6.274146767730866e-5
                        ],
                        linf=[
                            0.012973752001194772,
                            0.10829375385832263,
                            0.15832858475438094,
                            0.00018196759554722775
                        ],
                        tspan=(0.0, 0.05))
    # Ensure that we do not have excessive memory allocations
    # (e.g., from type instabilities)
    let
        t = sol.t[end]
        u_ode = sol.u[end]
        du_ode = similar(u_ode)
        @test (@allocated Trixi.rhs!(du_ode, u_ode, semi, t)) < 1000
    end
end

@trixi_testset "elixir_shallowwater_well_balanced.jl" begin
    @test_trixi_include(joinpath(EXAMPLES_DIR, "elixir_shallowwater_well_balanced.jl"),
                        l2=[
                            0.7920927046419308,
                            9.92129670988898e-15,
                            1.0118635033124588e-14,
                            0.7920927046419308
                        ],
                        linf=[
                            2.408429868800133,
                            5.5835419986809516e-14,
                            5.448874313931364e-14,
                            2.4084298688001335
                        ],
                        tspan=(0.0, 0.25))
    # Ensure that we do not have excessive memory allocations
    # (e.g., from type instabilities)
    let
        t = sol.t[end]
        u_ode = sol.u[end]
        du_ode = similar(u_ode)
        @test (@allocated Trixi.rhs!(du_ode, u_ode, semi, t)) < 1000
    end
end

@trixi_testset "elixir_mhd_ec_shockcapturing.jl" begin
    @test_trixi_include(joinpath(EXAMPLES_DIR, "elixir_mhd_ec_shockcapturing.jl"),
                        l2=[0.03641928087745194, 0.04266672246194787,
                            0.042616743034675685,
                            0.025884076832341982,
                            0.16181640309885276, 0.017346521291731105,
                            0.017291600359415987, 0.026856207871456043,
                            0.0007448774124272682],
                        linf=[0.25144155032118376, 0.3288086335996786,
                            0.30532573631664345, 0.20990150465080706,
                            0.9929091025128138, 0.11053858971264774,
                            0.12578085409726314,
                            0.16283334251103732,
                            0.026146463886273865])
    # Ensure that we do not have excessive memory allocations
    # (e.g., from type instabilities)
    let
        t = sol.t[end]
        u_ode = sol.u[end]
        du_ode = similar(u_ode)
        @test (@allocated Trixi.rhs!(du_ode, u_ode, semi, t)) < 1000
    end
end

@trixi_testset "elixir_mhd_coupled.jl" begin
    @test_trixi_include(joinpath(EXAMPLES_DIR, "elixir_mhd_coupled.jl"),
                        l2=[
                            1.0743426980507015e-7, 0.030901698521864966,
                            0.030901698662039206, 0.04370160129981656,
                            8.259193827852516e-8, 0.03090169908364623,
                            0.030901699039770684, 0.04370160128147447,
                            8.735923402748945e-9, 1.0743426996067106e-7,
                            0.03090169852186498, 0.030901698662039206,
                            0.04370160129981657, 8.259193829690747e-8,
                            0.03090169908364624, 0.030901699039770726,
                            0.04370160128147445, 8.73592340076897e-9
                        ],
                        linf=[
                            9.021023431587949e-7, 0.043701454182710486,
                            0.043701458294527366, 0.061803146322536154,
                            9.487023335807976e-7, 0.043701561010342616,
                            0.04370147392153734, 0.06180318786081025,
                            3.430673132525334e-8, 9.02102342825728e-7,
                            0.043701454182710764, 0.043701458294525895,
                            0.06180314632253597, 9.487023254761695e-7,
                            0.04370156101034084, 0.04370147392153745,
                            0.06180318786081015, 3.430672973680963e-8
<<<<<<< HEAD
                        ],
                        coverage_override=(maxiters = 10^5,))
=======
                        ],)
>>>>>>> eba8593b

    @testset "analysis_callback(sol) for AnalysisCallbackCoupled" begin
        errors = analysis_callback(sol)
        @test errors.l2≈[
            1.0743426980507015e-7, 0.030901698521864966, 0.030901698662039206,
            0.04370160129981656, 8.259193827852516e-8, 0.03090169908364623,
            0.030901699039770684, 0.04370160128147447, 8.735923402748945e-9,
            1.0743426996067106e-7, 0.03090169852186498, 0.030901698662039206,
            0.04370160129981657, 8.259193829690747e-8, 0.03090169908364624,
            0.030901699039770726, 0.04370160128147445, 8.73592340076897e-9
        ] rtol=1.0e-4
        @test errors.linf≈[
            9.021023431587949e-7, 0.043701454182710486, 0.043701458294527366,
            0.061803146322536154, 9.487023335807976e-7, 0.043701561010342616,
            0.04370147392153734, 0.06180318786081025, 3.430673132525334e-8,
            9.02102342825728e-7, 0.043701454182710764, 0.043701458294525895,
            0.06180314632253597, 9.487023254761695e-7, 0.04370156101034084,
            0.04370147392153745, 0.06180318786081015, 3.430672973680963e-8
        ] rtol=1.0e-4
        # Ensure that we do not have excessive memory allocations
        # (e.g., from type instabilities)
        let
            t = sol.t[end]
            u_ode = sol.u[end]
            du_ode = similar(u_ode)
            @test (@allocated Trixi.rhs!(du_ode, u_ode, semi, t)) < 1000
        end
    end
end
end

# Clean up afterwards: delete Trixi.jl output directory
@test_nowarn rm(outdir, recursive = true)

end # module<|MERGE_RESOLUTION|>--- conflicted
+++ resolved
@@ -59,12 +59,7 @@
                             6.314906965187994e-5,
                             6.31490696496595e-5,
                             6.314906965032563e-5
-<<<<<<< HEAD
-                        ],
-                        coverage_override=(maxiters = 10^5,))
-=======
                         ],)
->>>>>>> eba8593b
 
     @testset "analysis_callback(sol) for AnalysisCallbackCoupled" begin
         errors = analysis_callback(sol)
@@ -96,8 +91,6 @@
                         l2=[
                             8.311947673083206e-6,
                             8.311947673068427e-6
-<<<<<<< HEAD
-=======
                         ],
                         linf=[
                             6.627000273318195e-5,
@@ -121,7 +114,6 @@
                         l2=[
                             8.311947673083206e-6,
                             8.311947673068427e-6
->>>>>>> eba8593b
                         ],
                         linf=[
                             6.627000273318195e-5,
@@ -634,8 +626,8 @@
         t = sol.t[end]
         u_ode = sol.u[end]
         du_ode = similar(u_ode)
-        # Larger values for allowed allocations due to usage of custom 
-        # integrator which are not *recorded* for the methods from 
+        # Larger values for allowed allocations due to usage of custom
+        # integrator which are not *recorded* for the methods from
         # OrdinaryDiffEq.jl
         # Corresponding issue: https://github.com/trixi-framework/Trixi.jl/issues/1877
         @test (@allocated Trixi.rhs!(du_ode, u_ode, semi, t)) < 8000
@@ -696,18 +688,6 @@
     @test_trixi_include(joinpath(EXAMPLES_DIR,
                                  "elixir_euler_sedov_blast_wave_sc_subcell.jl"),
                         l2=[
-<<<<<<< HEAD
-                            0.6337774834710513,
-                            0.30377119245852724,
-                            0.3111372568571772,
-                            1.2976221893997268
-                        ],
-                        linf=[
-                            2.2064877103138207,
-                            1.541067099687334,
-                            1.5487587769900337,
-                            6.271271639873466
-=======
                             0.6403528328480915,
                             0.3068073114438902,
                             0.3140151910019577,
@@ -718,7 +698,6 @@
                             1.5580885989144924,
                             1.5392923786831547,
                             6.2729281824590855
->>>>>>> eba8593b
                         ],
                         tspan=(0.0, 0.5))
     # Ensure that we do not have excessive memory allocations
@@ -743,18 +722,6 @@
                         local_twosided_variables_cons=[],
                         local_onesided_variables_nonlinear=[],
                         l2=[
-<<<<<<< HEAD
-                            0.7869912572385168,
-                            0.39170886758882073,
-                            0.39613257454431977,
-                            1.2951760266455101
-                        ],
-                        linf=[
-                            5.156044534854053,
-                            3.6261667239538986,
-                            3.1807681416546085,
-                            6.3028422220287235
-=======
                             0.7979084213982606,
                             0.3980284851419719,
                             0.4021949448633982,
@@ -765,7 +732,6 @@
                             3.7793130706228273,
                             3.2838862964081637,
                             6.316943647948965
->>>>>>> eba8593b
                         ],
                         tspan=(0.0, 0.5))
     # Ensure that we do not have excessive memory allocations
@@ -1146,12 +1112,7 @@
                             0.06180314632253597, 9.487023254761695e-7,
                             0.04370156101034084, 0.04370147392153745,
                             0.06180318786081015, 3.430672973680963e-8
-<<<<<<< HEAD
-                        ],
-                        coverage_override=(maxiters = 10^5,))
-=======
                         ],)
->>>>>>> eba8593b
 
     @testset "analysis_callback(sol) for AnalysisCallbackCoupled" begin
         errors = analysis_callback(sol)
