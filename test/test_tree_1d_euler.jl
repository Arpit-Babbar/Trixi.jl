--- conflicted
+++ resolved
@@ -21,14 +21,7 @@
                             1.6205433861493646e-7,
                             1.465427772462391e-7,
                             5.372255111879554e-7
-<<<<<<< HEAD
-                        ],
-                        # With the default `maxiters = 1` in coverage tests,
-                        # there would be no time series to check against.
-                        coverage_override=(maxiters = 20,))
-=======
                         ],)
->>>>>>> eba8593b
     # Ensure that we do not have excessive memory allocations
     # (e.g., from type instabilities)
     let
@@ -38,7 +31,7 @@
         @test (@allocated Trixi.rhs!(du_ode, u_ode, semi, t)) < 1000
     end
     # Extra test to make sure the "TimeSeriesCallback" made correct data.
-    # Extracts data at all points from the first step of the time series and compares it to the 
+    # Extracts data at all points from the first step of the time series and compares it to the
     # exact solution and an interpolated reference solution
     point_data = [getindex(time_series.affect!.point_data[i], 1:3) for i in 1:3]
     exact_data = [initial_condition_convergence_test(time_series.affect!.point_coordinates[i],
@@ -288,12 +281,7 @@
                             2.9766770877037168,
                             0.16838100902295852,
                             2.6655773445485798
-<<<<<<< HEAD
-                        ],
-                        coverage_override=(maxiters = 6,))
-=======
                         ],)
->>>>>>> eba8593b
     # Ensure that we do not have excessive memory allocations
     # (e.g., from type instabilities)
     let
@@ -328,13 +316,7 @@
                             3.4296365168219216,
                             0.17635583964559245,
                             2.6574584326179505
-<<<<<<< HEAD
-                        ],
-                        # Let this test run longer to cover some lines in flux_hllc
-                        coverage_override=(maxiters = 10^5, tspan = (0.0, 0.1)))
-=======
                         ],)
->>>>>>> eba8593b
     # Ensure that we do not have excessive memory allocations
     # (e.g., from type instabilities)
     let
@@ -504,8 +486,6 @@
                             0.3752709888964313,
                             0.84477102402413,
                             8.881784197001252e-16
-<<<<<<< HEAD
-=======
                         ])
     # Ensure that we do not have excessive memory allocations
     # (e.g., from type instabilities)
@@ -526,7 +506,6 @@
                             0.17183237920520245,
                             0.2203023610743297,
                             0.6347464031934038
->>>>>>> eba8593b
                         ])
     # Ensure that we do not have excessive memory allocations
     # (e.g., from type instabilities)
