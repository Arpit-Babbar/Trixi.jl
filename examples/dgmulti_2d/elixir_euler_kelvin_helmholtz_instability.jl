using OrdinaryDiffEqSSPRK, OrdinaryDiffEqLowStorageRK
using Trixi

dg = DGMulti(polydeg = 3, element_type = Tri(), approximation_type = Polynomial(),
             surface_integral = SurfaceIntegralWeakForm(FluxLaxFriedrichs()),
             volume_integral = VolumeIntegralFluxDifferencing(flux_ranocha))

equations = CompressibleEulerEquations2D(1.4)

"""
    initial_condition_kelvin_helmholtz_instability(x, t, equations::CompressibleEulerEquations2D)

A version of the classical Kelvin-Helmholtz instability based on
- Andrés M. Rueda-Ramírez, Gregor J. Gassner (2021)
  A Subcell Finite Volume Positivity-Preserving Limiter for DGSEM Discretizations
  of the Euler Equations
  [arXiv: 2102.06017](https://arxiv.org/abs/2102.06017)
"""
function initial_condition_kelvin_helmholtz_instability(x, t,
                                                        equations::CompressibleEulerEquations2D)
    # change discontinuity to tanh
    # typical resolution 128^2, 256^2
    # domain size is [-1,+1]^2
    slope = 15
    amplitude = 0.02
    B = tanh(slope * x[2] + 7.5) - tanh(slope * x[2] - 7.5)
    rho = 0.5 + 0.75 * B
    v1 = 0.5 * (B - 1)
    v2 = 0.1 * sin(2 * pi * x[1])
    p = 1.0
    return prim2cons(SVector(rho, v1, v2, p), equations)
end
initial_condition = initial_condition_kelvin_helmholtz_instability

cells_per_dimension = (64, 64)
mesh = DGMultiMesh(dg, cells_per_dimension; periodicity = true)

semi = SemidiscretizationHyperbolic(mesh, equations, initial_condition, dg)

tspan = (0.0, 1.0)
ode = semidiscretize(semi, tspan)

summary_callback = SummaryCallback()
alive_callback = AliveCallback(alive_interval = 100)
analysis_interval = 1000
analysis_callback = AnalysisCallback(semi, interval = analysis_interval, uEltype = real(dg))
callbacks = CallbackSet(summary_callback,
                        analysis_callback,
                        alive_callback)

###############################################################################
# run the simulation

<<<<<<< HEAD
#sol = solve(ode, CarpenterKennedy2N54(williamson_condition = false),
sol = solve(ode, SSPRK43(),
            dt = estimate_dt(mesh, dg), save_everystep = false, callback = callbacks);

summary_callback() # print the timer summary
=======
sol = solve(ode, CarpenterKennedy2N54(williamson_condition = false);
            dt = estimate_dt(mesh, dg), ode_default_options()..., callback = callbacks);
>>>>>>> eba8593b
<|MERGE_RESOLUTION|>--- conflicted
+++ resolved
@@ -51,13 +51,5 @@
 ###############################################################################
 # run the simulation
 
-<<<<<<< HEAD
-#sol = solve(ode, CarpenterKennedy2N54(williamson_condition = false),
-sol = solve(ode, SSPRK43(),
-            dt = estimate_dt(mesh, dg), save_everystep = false, callback = callbacks);
-
-summary_callback() # print the timer summary
-=======
 sol = solve(ode, CarpenterKennedy2N54(williamson_condition = false);
-            dt = estimate_dt(mesh, dg), ode_default_options()..., callback = callbacks);
->>>>>>> eba8593b
+            dt = estimate_dt(mesh, dg), ode_default_options()..., callback = callbacks);