--- conflicted
+++ resolved
@@ -78,7 +78,7 @@
   return @SVector [phi, p, q]
 end
 
-function initial_conditions_jeans_instability(equation::HyperbolicDiffusionEquations, x, t)
+function initial_conditions_jeans_instability(x, t, equation::HyperbolicDiffusionEquations)
   # gravity equation: -Δϕ = -4πGρ
   # Constants taken from the FLASH manual
   # https://flash.uchicago.edu/site/flashcode/user_support/flash_ug_devel.pdf
@@ -132,13 +132,8 @@
   return nothing
 end
 
-<<<<<<< HEAD
-function source_terms_harmonic(equation::HyperbolicDiffusionEquations, ut, u, x, element_id, t, n_nodes)
-  # harmonic solution, e.g., ϕ = (sinh(πx)sin(πy) + sinh(πy)sin(πx))/sinh(π), so f = 0
-=======
 function source_terms_harmonic(ut, u, x, element_id, t, n_nodes, equation::HyperbolicDiffusionEquations)
   # harmonic solution ϕ = (sinh(πx)sin(πy) + sinh(πy)sin(πx))/sinh(π), so f = 0
->>>>>>> aef3ce97
   inv_Tr = inv(equation.Tr)
 
   for j in 1:n_nodes
