--- conflicted
+++ resolved
@@ -84,10 +84,6 @@
 """
     initial_condition_gauss(x, t, equation::LinearScalarAdvectionEquation2D)
 
-<<<<<<< HEAD
-function initial_condition_constant(x, t, equation::LinearScalarAdvectionEquation2D)
-  return @SVector [2.0]
-=======
 A Gaussien pulse used together with
 [`boundary_condition_gauss`](@ref).
 """
@@ -96,7 +92,6 @@
   x_trans = x_trans_periodic_2d(x - equation.advectionvelocity * t)
 
   return @SVector [exp(-(x_trans[1]^2 + x_trans[2]^2))]
->>>>>>> 1fb68378
 end
 
 """
