--- conflicted
+++ resolved
@@ -190,20 +190,6 @@
         else
             setup = ["Limiter" => ""]
             if local_twosided
-<<<<<<< HEAD
-                setup = [
-                    setup...,
-                    "" => "Local two-sided limiting for conservative variables $(limiter.local_twosided_variables_cons)"
-                ]
-            end
-            if positivity
-                string = "Positivity limiting for conservative variables $(limiter.positivity_variables_cons) and $(limiter.positivity_variables_nonlinear)"
-                setup = [setup..., "" => string]
-                setup = [
-                    setup...,
-                    "" => "- with positivity correction factor = $(limiter.positivity_correction_factor)"
-                ]
-=======
                 push!(setup,
                       "" => "Local two-sided limiting for conservative variables $(limiter.local_twosided_variables_cons)")
             end
@@ -218,21 +204,13 @@
                 end
                 push!(setup,
                       "" => "- with positivity correction factor = $(limiter.positivity_correction_factor)")
->>>>>>> eba8593b
             end
             if local_onesided
                 for (variable, min_or_max) in limiter.local_onesided_variables_nonlinear
                     push!(setup, "" => "Local $min_or_max limiting for $variable")
                 end
             end
-<<<<<<< HEAD
-            setup = [
-                setup...,
-                "Local bounds" => "FV solution"
-            ]
-=======
             push!(setup, "Local bounds" => "FV solution")
->>>>>>> eba8593b
         end
         summary_box(io, "SubcellLimiterIDP", setup)
     end
