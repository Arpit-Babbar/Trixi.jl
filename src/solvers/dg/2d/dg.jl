--- conflicted
+++ resolved
@@ -1,19 +1,10 @@
 # Main DG data structure that contains all relevant data for the DG solver
-<<<<<<< HEAD
-mutable struct Dg2D{Eqn<:AbstractEquations, NVARS, POLYDEG,
+mutable struct Dg2D{Eqn<:AbstractEquations, MeshType, NVARS, POLYDEG,
                     SurfaceFlux, VolumeFlux, InitialCondition, SourceTerms, BoundaryConditions,
                     MortarType, VolumeIntegralType, ShockIndicatorVariable,
                     VectorNnodes, MatrixNnodes, MatrixNnodes2,
                     InverseVandermondeLegendre, MortarMatrix,
-                    VectorAnalysisNnodes, AnalysisVandermonde} <: AbstractDg{2, POLYDEG}
-=======
-mutable struct Dg2D{Eqn<:AbstractEquation, MeshType, NVARS, POLYDEG,
-                  SurfaceFlux, VolumeFlux, InitialConditions, SourceTerms, BoundaryConditions,
-                  MortarType, VolumeIntegralType, ShockIndicatorVariable,
-                  VectorNnodes, MatrixNnodes, MatrixNnodes2,
-                  InverseVandermondeLegendre, MortarMatrix,
-                  VectorAnalysisNnodes, AnalysisVandermonde} <: AbstractDg{2, POLYDEG, MeshType}
->>>>>>> 1d8401f4
+                    VectorAnalysisNnodes, AnalysisVandermonde} <: AbstractDg{2, POLYDEG, MeshType}
   equations::Eqn
 
   surface_flux_function::SurfaceFlux
@@ -28,14 +19,10 @@
   interfaces::InterfaceContainer2D{Float64, NVARS, POLYDEG}
   n_interfaces::Int
 
-<<<<<<< HEAD
+  mpi_interfaces::MPIInterfaceContainer2D{Float64, NVARS, POLYDEG}
+  n_mpi_interfaces::Int
+
   boundaries::BoundaryContainer2D{Float64, NVARS, POLYDEG}
-=======
-  mpi_interfaces::MpiInterfaceContainer2D{NVARS, POLYDEG}
-  n_mpi_interfaces::Int
-
-  boundaries::BoundaryContainer2D{NVARS, POLYDEG}
->>>>>>> 1d8401f4
   n_boundaries::Int
   n_boundaries_per_direction::SVector{4, Int}
 
@@ -102,19 +89,13 @@
 
 
 # Convenience constructor to create DG solver instance
-<<<<<<< HEAD
-function Dg2D(equation::AbstractEquations{NDIMS, NVARS}, surface_flux_function, volume_flux_function, initial_condition, source_terms, mesh::TreeMesh{NDIMS}, POLYDEG) where {NDIMS, NVARS}
-  # Get cells for which an element needs to be created (i.e., all leaf cells)
-  leaf_cell_ids = leaf_cells(mesh.tree)
-=======
-function Dg2D(equation::AbstractEquation{NDIMS, NVARS}, surface_flux_function, volume_flux_function, initial_conditions, source_terms, mesh::TreeMesh, POLYDEG) where {NDIMS, NVARS}
+function Dg2D(equation::AbstractEquations{2, NVARS}, surface_flux_function, volume_flux_function, initial_condition, source_terms, mesh::TreeMesh2D, POLYDEG) where {NVARS}
   # Get local cells for which an element needs to be created (i.e., all leaf cells)
   if mpi_isparallel()
     leaf_cell_ids = local_leaf_cells(mesh.tree)
   else
     leaf_cell_ids = leaf_cells(mesh.tree)
   end
->>>>>>> 1d8401f4
 
   # Initialize element container
   elements = init_elements(leaf_cell_ids, mesh, Float64, NVARS, POLYDEG)
@@ -125,7 +106,7 @@
   n_interfaces = ninterfaces(interfaces)
 
   # Initialize MPI interface container
-  mpi_interfaces = init_mpi_interfaces(leaf_cell_ids, mesh, Val(NVARS), Val(POLYDEG), elements)
+  mpi_interfaces = init_mpi_interfaces(leaf_cell_ids, mesh, elements, Float64, NVARS, POLYDEG)
   n_mpi_interfaces = nmpiinterfaces(mpi_interfaces)
 
   # Initialize boundaries
@@ -466,16 +447,10 @@
 
 # Create element container, initialize element data, and return element container for further use
 #
-<<<<<<< HEAD
 # nvars: number of variables
 # polydeg: polynomial degree
 # TODO: Taal refactor, we should pass the basis as argument, not polydeg
-function init_elements(cell_ids, mesh::TreeMesh{2}, RealT, nvars, polydeg)
-=======
-# NVARS: number of variables
-# POLYDEG: polynomial degree
-function init_elements(cell_ids, mesh::TreeMesh2D, ::Val{NVARS}, ::Val{POLYDEG}) where {NVARS, POLYDEG}
->>>>>>> 1d8401f4
+function init_elements(cell_ids, mesh::TreeMesh2D, RealT, nvars, polydeg)
   # Initialize container
   n_elements = length(cell_ids)
   elements = ElementContainer2D{RealT, nvars, polydeg}(n_elements)
@@ -488,7 +463,7 @@
   return elements
 end
 
-function init_elements!(elements, cell_ids, mesh::TreeMesh{2}, nodes)
+function init_elements!(elements, cell_ids, mesh::TreeMesh2D, nodes)
   n_nodes = length(nodes)
 
   # Store cell ids
@@ -522,16 +497,10 @@
 
 # Create interface container, initialize interface data, and return interface container for further use
 #
-<<<<<<< HEAD
 # nvars: number of variables
 # polydeg: polynomial degree
 # TODO: Taal refactor, we should pass the basis as argument, not polydeg
-function init_interfaces(cell_ids, mesh::TreeMesh{2}, elements, RealT, nvars, polydeg)
-=======
-# NVARS: number of variables
-# POLYDEG: polynomial degree
-function init_interfaces(cell_ids, mesh::TreeMesh2D, ::Val{NVARS}, ::Val{POLYDEG}, elements) where {NVARS, POLYDEG}
->>>>>>> 1d8401f4
+function init_interfaces(cell_ids, mesh::TreeMesh2D, elements, RealT, nvars, polydeg)
   # Initialize container
   n_interfaces = count_required_interfaces(mesh, cell_ids)
   interfaces = InterfaceContainer2D{RealT, nvars, polydeg}(n_interfaces)
@@ -545,16 +514,10 @@
 
 # Create boundaries container, initialize boundary data, and return boundaries container
 #
-<<<<<<< HEAD
 # nvars: number of variables
 # polydeg: polynomial degree
 # TODO: Taal refactor, we should pass the basis as argument, not polydeg
-function init_boundaries(cell_ids, mesh::TreeMesh{2}, elements, RealT, nvars, polydeg)
-=======
-# NVARS: number of variables
-# POLYDEG: polynomial degree
-function init_boundaries(cell_ids, mesh::TreeMesh2D, ::Val{NVARS}, ::Val{POLYDEG}, elements) where {NVARS, POLYDEG}
->>>>>>> 1d8401f4
+function init_boundaries(cell_ids, mesh::TreeMesh2D, elements, RealT, nvars, polydeg)
   # Initialize container
   n_boundaries = count_required_boundaries(mesh, cell_ids)
   boundaries = BoundaryContainer2D{RealT, nvars, polydeg}(n_boundaries)
@@ -568,16 +531,10 @@
 
 # Create mortar container, initialize mortar data, and return mortar container for further use
 #
-<<<<<<< HEAD
 # nvars: number of variables
 # polydeg: polynomial degree
 # TODO: Taal refactor, we should pass the basis as argument, not polydeg
-function init_mortars(cell_ids, mesh::TreeMesh{2}, elements, RealT, nvars, polydeg, mortar_type)
-=======
-# NVARS: number of variables
-# POLYDEG: polynomial degree
-function init_mortars(cell_ids, mesh::TreeMesh2D, ::Val{NVARS}, ::Val{POLYDEG}, elements, mortar_type) where {NVARS, POLYDEG}
->>>>>>> 1d8401f4
+function init_mortars(cell_ids, mesh::TreeMesh2D, elements, RealT, nvars, polydeg, mortar_type)
   # Initialize containers
   n_mortars = count_required_mortars(mesh, cell_ids)
   if mortar_type === Val(:l2)
@@ -604,7 +561,7 @@
   return l2mortars, ecmortars
 end
 
-function init_mortars(cell_ids, mesh::TreeMesh{2}, elements, RealT, nvars, polydeg, mortar::LobattoLegendreMortarL2)
+function init_mortars(cell_ids, mesh::TreeMesh2D, elements, RealT, nvars, polydeg, mortar::LobattoLegendreMortarL2)
   # Initialize containers
   n_mortars = count_required_mortars(mesh, cell_ids)
   mortars = L2MortarContainer2D{RealT, nvars, polydeg}(n_mortars)
@@ -615,11 +572,7 @@
 
 
 # Initialize connectivity between elements and interfaces
-<<<<<<< HEAD
-function init_interfaces!(interfaces, elements, mesh::TreeMesh{2})
-=======
-function init_interface_connectivity!(elements, interfaces, mesh::TreeMesh2D)
->>>>>>> 1d8401f4
+function init_interfaces!(interfaces, elements, mesh::TreeMesh2D)
   # Construct cell -> element mapping for easier algorithm implementation
   tree = mesh.tree
   c2e = zeros(Int, length(tree))
@@ -674,11 +627,7 @@
 
 
 # Initialize connectivity between elements and boundaries
-<<<<<<< HEAD
-function init_boundaries!(boundaries, elements, mesh::TreeMesh{2})
-=======
-function init_boundary_connectivity!(elements, boundaries, mesh::TreeMesh2D)
->>>>>>> 1d8401f4
+function init_boundaries!(boundaries, elements, mesh::TreeMesh2D)
   # Reset boundaries count
   count = 0
 
@@ -753,11 +702,7 @@
 
 
 # Initialize connectivity between elements and mortars
-<<<<<<< HEAD
-function init_mortars!(mortars, elements, mesh::TreeMesh{2})
-=======
-function init_mortar_connectivity!(elements, mortars, mesh::TreeMesh2D)
->>>>>>> 1d8401f4
+function init_mortars!(mortars, elements, mesh::TreeMesh2D)
   # Construct cell -> element mapping for easier algorithm implementation
   tree = mesh.tree
   c2e = zeros(Int, length(tree))
@@ -1427,6 +1372,7 @@
 
 # Calculate time derivative
 @inline rhs!(dg::Dg2D, t_stage) = rhs!(dg, t_stage, uses_mpi(dg))
+
 function rhs!(dg::Dg2D, t_stage, uses_mpi::Val{false})
   # Reset u_t
   @timeit timer() "reset ∂u/∂t" dg.elements.u_t .= 0
