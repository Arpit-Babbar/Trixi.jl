--- conflicted
+++ resolved
@@ -63,7 +63,7 @@
         # ambient space of dimension NDIMS_AMBIENT, we store both as type parameters and
         # allow them to differ in the general case. This functionality is used for
         # constructing discretizations on spherical shell domains for applications in
-        # global atmospheric modelling. The ambient dimension NDIMS_AMBIENT is therefore 
+        # global atmospheric modelling. The ambient dimension NDIMS_AMBIENT is therefore
         # set here in the inner constructor to size(tree_node_coordinates, 1).
         mesh = new{NDIMS, size(tree_node_coordinates, 1),
                    eltype(tree_node_coordinates), typeof(is_parallel),
@@ -126,11 +126,7 @@
     else
         setup = [
             "#trees" => ntrees(mesh),
-<<<<<<< HEAD
-            "current #cells" => ncells(mesh),
-=======
             "current #cells" => ncellsglobal(mesh),
->>>>>>> eba8593b
             "polydeg" => length(mesh.nodes) - 1
         ]
         summary_box(io,
